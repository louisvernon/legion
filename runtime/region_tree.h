/* Copyright 2015 Stanford University, NVIDIA Corporation
 *
 * Licensed under the Apache License, Version 2.0 (the "License");
 * you may not use this file except in compliance with the License.
 * You may obtain a copy of the License at
 *
 *     http://www.apache.org/licenses/LICENSE-2.0
 *
 * Unless required by applicable law or agreed to in writing, software
 * distributed under the License is distributed on an "AS IS" BASIS,
 * WITHOUT WARRANTIES OR CONDITIONS OF ANY KIND, either express or implied.
 * See the License for the specific language governing permissions and
 * limitations under the License.
 */


#ifndef __LEGION_REGION_TREE_H__
#define __LEGION_REGION_TREE_H__

#include "legion_types.h"
#include "legion_utilities.h"
#include "legion_allocation.h"
#include "garbage_collection.h"
#include "field_tree.h"

namespace LegionRuntime {
  namespace HighLevel {
    
    /**
     * \class RegionTreeForest
     * "In the darkness of the forest resides the one true magic..."
     * Most of the magic in Legion is encoded in the RegionTreeForest
     * class and its children.  This class manages both the shape and 
     * states of the region tree.  We use fine-grained locking on 
     * individual nodes and the node look-up tables to enable easy 
     * updates to the shape of the tree.  Each node has a lock that 
     * protects the pointers to its child nodes.  There is a creation 
     * lock that protects the look-up tables.  The logical and physical
     * states of each of the nodes are stored using deques which can
     * be appended to without worrying about resizing so we don't 
     * require any locks for accessing state.  Each logical and physical
     * task context must maintain its own external locking mechanism
     * for serializing access to its logical and physical states.
     *
     * Modifications to the region tree shape are accompanied by a 
     * runtime mask which says which nodes have seen the update.  The
     * forest will record which nodes have sent updates and then 
     * tell the runtime to send updates to the other nodes which
     * have not observed the updates.
     */
    class RegionTreeForest {
    public:
      struct DisjointnessArgs {
        HLRTaskID hlr_id;
        IndexPartition handle;
        UserEvent ready;
      };  
    public:
      RegionTreeForest(Runtime *rt);
      RegionTreeForest(const RegionTreeForest &rhs);
      ~RegionTreeForest(void);
    public:
      RegionTreeForest& operator=(const RegionTreeForest &rhs);
    public:
      void create_index_space(IndexSpace handle, const Domain &domain,
                              IndexSpaceKind kind, AllocateMode mode);
      void create_index_space(IndexSpace handle, const Domain &hull,
                              const std::set<Domain> &domains,
                              IndexSpaceKind kind, AllocateMode mode);
      void create_index_partition(IndexPartition pid, IndexSpace parent,
                                  ColorPoint part_color, 
                                  const std::map<DomainPoint,Domain> &subspaces,
                                  const Domain &color_space, 
                                  PartitionKind part_kind, AllocateMode mode);
      void create_index_partition(IndexPartition pid, IndexSpace parent,
                                  ColorPoint part_color, 
                                  const std::map<DomainPoint,Domain> &hulls, 
                  const std::map<DomainPoint,std::set<Domain> > &components,
                                  const Domain &color_space, 
                                  PartitionKind part_kind, AllocateMode mode);
      void compute_partition_disjointness(IndexPartition handle,
                                          UserEvent ready_event);
      bool destroy_index_space(IndexSpace handle, AddressSpaceID source);
      void destroy_index_partition(IndexPartition handle, 
                                   AddressSpaceID source);
    public:
      Event create_equal_partition(IndexPartition pid, size_t granularity);
      Event create_weighted_partition(IndexPartition pid, size_t granularity,
                                      const std::map<DomainPoint,int> &weights);
    public:
      Event create_partition_by_union(IndexPartition pid,
                                      IndexPartition handle1,
                                      IndexPartition handle2);
      Event create_partition_by_intersection(IndexPartition pid,
                                             IndexPartition handle1,
                                             IndexPartition handle2);
      Event create_partition_by_difference(IndexPartition pid,
                                           IndexPartition handle1,
                                           IndexPartition handle2);
      Event create_cross_product_partitions(IndexPartition base,
                                            IndexPartition source,
                      std::map<DomainPoint,IndexPartition> &handles);
    public:
      void compute_pending_color_space(IndexSpace parent,
                                       IndexPartition handle1,
                                       IndexPartition handle2,
                                       Domain &color_space,
                         LowLevel::IndexSpace::IndexSpaceOperation op);
      void create_pending_partition(IndexPartition pid,
                                    IndexSpace parent,
                                    const Domain &color_space,
                                    ColorPoint partition_color,
                                    PartitionKind part_kind,
                                    bool allocable, 
                                    Event handle_ready,
                                    Event domain_ready,
                                    bool create = false);
      void create_pending_cross_product(IndexPartition handle1,
                                        IndexPartition handle2,
                  std::map<DomainPoint,IndexPartition> &our_handles,
                  std::map<DomainPoint,IndexPartition> &user_handles,
                                           PartitionKind kind,
                                           ColorPoint &part_color,
                                           bool allocable,
                                           Event handle_ready,
                                           Event domain_ready);
      Event create_partition_by_field(RegionTreeContext ctx,
                                      Processor local_proc,
                                      const RegionRequirement &req,
                                      IndexPartition pending,
                                      const Domain &color_space,
                                      Event term_event,
                                      VersionInfo &version_info);
      Event create_partition_by_image(RegionTreeContext ctx,
                                      Processor local_proc,
                                      const RegionRequirement &req,
                                      IndexPartition pending,
                                      const Domain &color_space,
                                      Event term_event,
                                      VersionInfo &version_info);
      Event create_partition_by_preimage(RegionTreeContext ctx,
                                      Processor local_proc,
                                      const RegionRequirement &req,
                                      IndexPartition projection,
                                      IndexPartition pending,
                                      const Domain &color_space,
                                      Event term_event,
                                      VersionInfo &version_info);
    public:
      IndexSpace find_pending_space(IndexPartition parent,
                                    const DomainPoint &color,
                                    UserEvent &handle_ready,
                                    UserEvent &domain_ready);
      Event compute_pending_space(IndexSpace result,
                                  const std::vector<IndexSpace> &handles,
                                  bool is_union);
      Event compute_pending_space(IndexSpace result,
                                  IndexPartition handle,
                                  bool is_union);
      Event compute_pending_space(IndexSpace result,
                                  IndexSpace initial,
                                  const std::vector<IndexSpace> &handles);
    public:
      IndexPartition get_index_partition(IndexSpace parent, 
                                         const ColorPoint &color);
      IndexSpace get_index_subspace(IndexPartition parent, 
                                    const ColorPoint &color);
      bool has_multiple_domains(IndexSpace handle);
      Domain get_index_space_domain(IndexSpace handle);
      void get_index_space_domains(IndexSpace handle,
                                   std::vector<Domain> &domains);
      Domain get_index_partition_color_space(IndexPartition p);
      void get_index_space_partition_colors(IndexSpace sp,
                                            std::set<ColorPoint> &colors);
      ColorPoint get_index_space_color(IndexSpace handle);
      ColorPoint get_index_partition_color(IndexPartition handle);
      IndexSpace get_parent_index_space(IndexPartition handle);
      bool has_parent_index_partition(IndexSpace handle);
      IndexPartition get_parent_index_partition(IndexSpace handle);
      IndexSpaceAllocator* get_index_space_allocator(IndexSpace handle);
      size_t get_domain_volume(IndexSpace handle);
      bool is_index_partition_disjoint(IndexPartition p);
    public:
      void create_field_space(FieldSpace handle);
      void destroy_field_space(FieldSpace handle, AddressSpaceID source);
      // Return true if local is set to true and we actually performed the 
      // allocation.  It is an error if the field already existed and the
      // allocation was not local.
      bool allocate_field(FieldSpace handle, size_t field_size, 
                          FieldID fid, bool local);
      void free_field(FieldSpace handle, FieldID fid, AddressSpaceID source);
      void allocate_fields(FieldSpace handle, const std::vector<size_t> &sizes,
                           const std::vector<FieldID> &resulting_fields);
      void free_fields(FieldSpace handle, const std::set<FieldID> &to_free,
                       AddressSpaceID source);
      void allocate_field_index(FieldSpace handle, size_t field_size, 
                                FieldID fid, unsigned index, 
                                AddressSpaceID source);
      void allocate_field_indexes(FieldSpace handle, 
                                  const std::vector<FieldID> &resulting_fields,
                                  const std::vector<size_t> &sizes,
                                  const std::vector<unsigned> &indexes,
                                  AddressSpaceID source);
      void invalidate_field_index(const std::set<RegionNode*> &regions,
                                  unsigned field_idx);
      void get_all_fields(FieldSpace handle, std::set<FieldID> &fields);
      void get_all_regions(FieldSpace handle, std::set<LogicalRegion> &regions);
      size_t get_field_size(FieldSpace handle, FieldID fid);
    public:
      void create_logical_region(LogicalRegion handle);
      bool destroy_logical_region(LogicalRegion handle, 
                                  AddressSpaceID source);
      void destroy_logical_partition(LogicalPartition handle,
                                     AddressSpaceID source);
    public:
      LogicalPartition get_logical_partition(LogicalRegion parent, 
                                             IndexPartition handle);
      LogicalPartition get_logical_partition_by_color(LogicalRegion parent, 
                                                      const ColorPoint &color);
      bool has_logical_partition_by_color(LogicalRegion parent,
                                          const ColorPoint &color);
      LogicalPartition get_logical_partition_by_tree(
          IndexPartition handle, FieldSpace space, RegionTreeID tid);
      LogicalRegion get_logical_subregion(LogicalPartition parent,
                                          IndexSpace handle);
      LogicalRegion get_logical_subregion_by_color(
                              LogicalPartition parent, const ColorPoint &color);
      bool has_logical_subregion_by_color(LogicalPartition parent,
                                          const ColorPoint &color);
      LogicalRegion get_logical_subregion_by_tree(
            IndexSpace handle, FieldSpace space, RegionTreeID tid);
      ColorPoint get_logical_region_color(LogicalRegion handle);
      ColorPoint get_logical_partition_color(LogicalPartition handle);
      LogicalRegion get_parent_logical_region(LogicalPartition handle);
      bool has_parent_logical_partition(LogicalRegion handle);
      LogicalPartition get_parent_logical_partition(LogicalRegion handle);
      size_t get_domain_volume(LogicalRegion handle);
    public:
      // Logical analysis methods
      void perform_dependence_analysis(Operation *op, unsigned idx,
                                       RegionRequirement &req,
                                       VersionInfo &version_info,
                                       RestrictInfo &restrict_info,
                                       RegionTreePath &path);
      void perform_fence_analysis(RegionTreeContext ctx, Operation *fence,
                                  LogicalRegion handle, bool dominate);
      void analyze_destroy_index_space(RegionTreeContext ctx, 
                    IndexSpace handle, Operation *op, LogicalRegion region);
      void analyze_destroy_index_partition(RegionTreeContext ctx,
                    IndexPartition handle, Operation *op, LogicalRegion region);
      void analyze_destroy_field_space(RegionTreeContext ctx,
                    FieldSpace handle, Operation *op, LogicalRegion region);
      void analyze_destroy_fields(RegionTreeContext ctx,
            FieldSpace handle, const std::set<FieldID> &fields, 
            Operation *op, LogicalRegion region);
      void analyze_destroy_logical_region(RegionTreeContext ctx,
                  LogicalRegion handle, Operation *op, LogicalRegion region);
      void analyze_destroy_logical_partition(RegionTreeContext ctx,
                  LogicalPartition handle, Operation *op, LogicalRegion region);
      void initialize_logical_context(RegionTreeContext ctx, 
                                      LogicalRegion handle);
      void invalidate_logical_context(RegionTreeContext ctx,
                                      LogicalRegion handle);
      void restrict_user_coherence(SingleTask *parent_ctx,
                                   LogicalRegion handle,
                                   const std::set<FieldID> &fields);
      void acquire_user_coherence(SingleTask *parent_ctx,
                                  LogicalRegion handle,
                                  const std::set<FieldID> &fields);
      bool has_restrictions(LogicalRegion handle, const RestrictInfo &info,
                            const std::set<FieldID> &fields);
    public:
      // Physical analysis methods
      bool premap_physical_region(RegionTreeContext ctx,
                                  RegionTreePath &path,
                                  RegionRequirement &req,
<<<<<<< HEAD
                                  VersionInfo &version_info,
                                  Mappable *mappable,
=======
                                  Operation *op,
>>>>>>> 572d76f4
                                  SingleTask *parent_ctx,
                                  Processor local_proc
#ifdef DEBUG_HIGH_LEVEL
                                  , unsigned index
                                  , const char *log_name
                                  , UniqueID uid
#endif
                                  );
      MappingRef map_physical_region(RegionTreeContext ctx,
                                     RegionTreePath &path,
                                     RegionRequirement &req,
                                     unsigned idx,
<<<<<<< HEAD
                                     VersionInfo &version_info,
                                     Mappable *mappable,
=======
                                     Operation *op,
>>>>>>> 572d76f4
                                     Processor local_proc,
                                     Processor target_proc
#ifdef DEBUG_HIGH_LEVEL
                                     , const char *log_name
                                     , UniqueID uid
#endif
                                     );
      // Note this works without a path which assumes
      // we are remapping exactly the logical region
      // specified by the region requirement
      MappingRef remap_physical_region(RegionTreeContext ctx,
                                       RegionRequirement &req,
                                       unsigned index,
                                       VersionInfo &version_info,
                                       const InstanceRef &ref
#ifdef DEBUG_HIGH_LEVEL
                                       , const char *log_name
                                       , UniqueID uid
#endif
                                       );
      // This call will not actually perform a traversal
      // but will instead compute the proper view on which
      // to perform the mapping based on a target instance
      MappingRef map_restricted_region(RegionTreeContext ctx,
                                       RegionRequirement &req,
                                       unsigned index,
                                       VersionInfo &version_info,
                                       Processor target_proc
#ifdef DEBUG_HIGH_LEVEL
                                       , const char *log_name
                                       , UniqueID uid
#endif
                                       );
      // Same as the call above, but with a mapping path
      MappingRef map_restricted_region(RegionTreeContext ctx,
                                       RegionTreePath &path,
                                       RegionRequirement &req,
                                       unsigned index,
                                       VersionInfo &version_info,
                                       Processor target_proc
#ifdef DEBUG_HIGH_LEVEL
                                       , const char *log_name
                                       , UniqueID uid
#endif
                                       );
      InstanceRef register_physical_region(RegionTreeContext ctx,
                                           const MappingRef &ref,
                                           RegionRequirement &req,
                                           unsigned idx,
<<<<<<< HEAD
                                           VersionInfo &version_info,
                                           Mappable *mappable,
=======
                                           Operation *op,
>>>>>>> 572d76f4
                                           Processor local_proc,
                                           Event term_event
#ifdef DEBUG_HIGH_LEVEL
                                           , const char *log_name
                                           , UniqueID uid
                                           , RegionTreePath &path
#endif
                                           );
      InstanceRef initialize_physical_context(RegionTreeContext ctx,
                    const RegionRequirement &req, PhysicalManager *manager,
                    Event term_event, Processor local_proc, unsigned depth,
                    std::map<PhysicalManager*,LogicalView*> &top_views);
      void invalidate_physical_context(RegionTreeContext ctx,
                                       LogicalRegion handle);
      bool perform_close_operation(RegionTreeContext ctx,
                                   RegionRequirement &req,
                                   SingleTask *parent_ctx,
                                   Processor local_proc,
                                   const std::set<ColorPoint> &targets,
                                   bool leave_open,
                                   const ColorPoint &next_child,
                                   Event &closed,
                                   const MappingRef &target,
                                   VersionInfo &version_info,
                                   bool force_composite
#ifdef DEBUG_HIGH_LEVEL
                                   , unsigned index
                                   , const char *log_name
                                   , UniqueID uid
#endif
                                   );


      Event close_physical_context(RegionTreeContext ctx,
                                   RegionRequirement &req,
<<<<<<< HEAD
                                   VersionInfo &version_info,
                                   Mappable *mappable,
=======
                                   Operation *op,
>>>>>>> 572d76f4
                                   Processor local_proc,
                                   const InstanceRef &ref
#ifdef DEBUG_HIGH_LEVEL
                                   , unsigned index
                                   , const char *log_name
                                   , UniqueID uid
#endif
                                   );
      Event copy_across(Operation *op,
                        Processor local_proc,
                        RegionTreeContext src_ctx,
                        RegionTreeContext dst_ctx,
                        RegionRequirement &src_req,
                        VersionInfo &src_version_info,
                        const RegionRequirement &dst_req,
                        const InstanceRef &dst_ref,
                        Event precondition);
      Event copy_across(Operation *op,
                        RegionTreeContext src_ctx, 
                        RegionTreeContext dst_ctx,
                        const RegionRequirement &src_req,
                        const RegionRequirement &dst_req,
                        const InstanceRef &src_ref,
                        const InstanceRef &dst_ref,
                        Event precondition);
      // This takes ownership of the value buffer
      void fill_fields(RegionTreeContext ctx,
                       const RegionRequirement &req,
                       const void *value, size_t value_size,
                       VersionInfo &version_info);
      InstanceRef attach_file(RegionTreeContext ctx,
                              const RegionRequirement &req,
                              AttachOp *attach_op,
                              VersionInfo &version_info);
      void detach_file(RegionTreeContext ctx, 
                       const RegionRequirement &req,
                       const InstanceRef &ref);
    public:
      // Methods for sending and returning state information
      void send_physical_state(RegionTreeContext ctx,
                               const RegionRequirement &req,
                               AddressSpaceID target,
                               UniqueID remote_unique_id,
                   LegionMap<LogicalView*,FieldMask>::aligned &needed_views,
                               std::set<PhysicalManager*> &needed_managers);
      void send_tree_shape(const IndexSpaceRequirement &req,
                           AddressSpaceID target);
      void send_tree_shape(const RegionRequirement &req,
                           AddressSpaceID target);
      void send_tree_shape(IndexSpace handle, AddressSpaceID target);
      void send_tree_shape(FieldSpace handle, AddressSpaceID target);
      void send_tree_shape(LogicalRegion handle, AddressSpaceID target);
      void send_back_physical_state(RegionTreeContext ctx,
                               RegionTreeContext remote_ctx,
                               RegionTreePath &path,
                               const RegionRequirement &req,
                               AddressSpaceID target,
                               std::set<PhysicalManager*> &needed_managers);
      void send_remote_references(
          const std::set<PhysicalManager*> &needed_managers,
          AddressSpaceID target);
      void send_remote_references(
          const LegionMap<LogicalView*,FieldMask>::aligned &needed_views,
          const std::set<PhysicalManager*> &needed_managers, 
          AddressSpaceID target);
      void handle_remote_references(Deserializer &derez);
    public:
      // Methods for checking the remote state of region trees
      bool check_remote_shape(const IndexSpaceRequirement &req);
      bool check_remote_shape(const RegionRequirement &req);
      bool check_remote_state(const RegionRequirement &req,
                              RegionTreeContext ctx, VersionInfo &version_info);
    public:
      // Debugging method for checking context state
      void check_context_state(RegionTreeContext ctx);
    public:
      // We know the domain of the index space
      IndexSpaceNode* create_node(IndexSpace is, const Domain &d, 
                                  IndexPartNode *par, ColorPoint color,
                                  IndexSpaceKind kind, AllocateMode mode);
      // Give the event for when the domain is ready
      IndexSpaceNode* create_node(IndexSpace is, const Domain &d, Event ready,
                                  IndexPartNode *par, ColorPoint color,
                                  IndexSpaceKind kind, AllocateMode mode);
      // Give two events for when the domain handle and domain are ready
      IndexSpaceNode* create_node(IndexSpace is, 
                                  Event handle_ready, Event domain_ready,
                                  IndexPartNode *par, ColorPoint color,
                                  IndexSpaceKind kind, AllocateMode mode);
      // We know the disjointness of the index partition
      IndexPartNode*  create_node(IndexPartition p, IndexSpaceNode *par,
                                  ColorPoint color, Domain color_space, 
                                  bool disjoint, AllocateMode mode);
      // Give the event for when the disjointness information is ready
      IndexPartNode*  create_node(IndexPartition p, IndexSpaceNode *par,
                                  ColorPoint color, Domain color_space,
                                  Event ready_event, AllocateMode mode);
      FieldSpaceNode* create_node(FieldSpace space);
      RegionNode*     create_node(LogicalRegion r, PartitionNode *par);
      PartitionNode*  create_node(LogicalPartition p, RegionNode *par);
    public:
      IndexSpaceNode* get_node(IndexSpace space);
      IndexPartNode*  get_node(IndexPartition part);
      FieldSpaceNode* get_node(FieldSpace space);
      RegionNode*     get_node(LogicalRegion handle);
      PartitionNode*  get_node(LogicalPartition handle);
      RegionNode*     get_tree(RegionTreeID tid);
    public:
      bool has_node(IndexSpace space) const;
      bool has_node(IndexPartition part) const;
      bool has_node(FieldSpace space) const;
      bool has_node(LogicalRegion handle) const;
      bool has_node(LogicalPartition handle) const;
      bool has_tree(RegionTreeID tid) const;
      bool has_field(FieldSpace space, FieldID fid);
    public:
      bool is_subregion(LogicalRegion child, LogicalRegion parent);
      bool is_disjoint(IndexPartition handle);
      bool is_disjoint(LogicalPartition handle);
      bool are_disjoint(IndexSpace parent, IndexSpace child);
      bool are_disjoint(IndexSpace parent, IndexPartition child);
      bool are_compatible(IndexSpace left, IndexSpace right);
      bool is_dominated(IndexSpace src, IndexSpace dst);
      bool compute_index_path(IndexSpace parent, IndexSpace child,
                              std::vector<ColorPoint> &path);
      bool compute_partition_path(IndexSpace parent, IndexPartition child,
                                  std::vector<ColorPoint> &path); 
      void initialize_path(IndexSpace child, IndexSpace parent,
                           RegionTreePath &path);
      void initialize_path(IndexPartition child, IndexSpace parent,
                           RegionTreePath &path);
      void initialize_path(IndexSpace child, IndexPartition parent,
                           RegionTreePath &path);
      void initialize_path(IndexPartition child, IndexPartition parent,
                           RegionTreePath &path);
    public:
      // Interfaces to the low-level runtime
      Event issue_copy(const Domain &dom, Operation *op,
                       const std::vector<Domain::CopySrcDstField> &src_fields,
                       const std::vector<Domain::CopySrcDstField> &dst_fields,
                       Event precondition = Event::NO_EVENT);
      Event issue_reduction_copy(const Domain &dom, Operation *op,
                       ReductionOpID redop, bool reduction_fold,
                       const std::vector<Domain::CopySrcDstField> &src_fields,
                       const std::vector<Domain::CopySrcDstField> &dst_fields,
                       Event precondition = Event::NO_EVENT);
      Event issue_indirect_copy(const Domain &dom, Operation *op,
                       const Domain::CopySrcDstField &idx,
                       ReductionOpID redop, bool reduction_fold,
                       const std::vector<Domain::CopySrcDstField> &src_fields,
                       const std::vector<Domain::CopySrcDstField> &dst_fields,
                       Event precondition = Event::NO_EVENT);
      PhysicalInstance create_instance(const Domain &dom, Memory target, 
                                       size_t field_size, Operation *op);
      PhysicalInstance create_instance(const Domain &dom, Memory target,
                                       const std::vector<size_t> &field_sizes,
                                       size_t blocking_factor, Operation *op);
      PhysicalInstance create_instance(const Domain &dom, Memory target,
                                       size_t field_size, ReductionOpID redop,
                                       Operation *op);
    public:
      void register_physical_manager(PhysicalManager *manager);
      void unregister_physical_manager(DistributedID did);
      void register_logical_view(DistributedID did, LogicalView *view);
      void unregister_logical_view(DistributedID did);
    public:
      bool has_manager(DistributedID did) const;
      bool has_view(DistributedID did) const;
      PhysicalManager* find_manager(DistributedID did);
      LogicalView* find_view(DistributedID did);
    protected:
      void initialize_path(IndexTreeNode* child, IndexTreeNode *parent,
                           RegionTreePath &path);
    public:
      template<typename T>
      Color generate_unique_color(const std::map<Color,T> &current_map);
#ifdef DEBUG_HIGH_LEVEL
    public:
      // These are debugging methods and are never called from
      // actual code, therefore they never take locks
      void dump_logical_state(LogicalRegion region, ContextID ctx);
      void dump_physical_state(LogicalRegion region, ContextID ctx);
#endif
    public:
      void attach_semantic_information(IndexSpace handle, SemanticTag tag,
                                       const NodeSet &source_mask,
                                       const void *buffer, size_t size);
      void attach_semantic_information(IndexPartition handle, SemanticTag tag,
                                       const NodeSet &source_mask,
                                       const void *buffer, size_t size);
      void attach_semantic_information(FieldSpace handle, SemanticTag tag,
                                       const NodeSet &source_mask,
                                       const void *buffer, size_t size);
      void attach_semantic_information(FieldSpace handle, FieldID fid,
                                       SemanticTag tag, const NodeSet &source,
                                       const void *buffer, size_t size);
      void attach_semantic_information(LogicalRegion handle, SemanticTag tag,
                                       const NodeSet &source_mask,
                                       const void *buffer, size_t size);
      void attach_semantic_information(LogicalPartition handle, SemanticTag tag,
                                       const NodeSet &source_mask,
                                       const void *buffer, size_t size);
    public:
      void retrieve_semantic_information(IndexSpace handle, SemanticTag tag,
                                         const void *&result, size_t &size);
      void retrieve_semantic_information(IndexPartition handle, SemanticTag tag,
                                         const void *&result, size_t &size);
      void retrieve_semantic_information(FieldSpace handle, SemanticTag tag,
                                         const void *&result, size_t &size);
      void retrieve_semantic_information(FieldSpace handle, FieldID fid,
                                         SemanticTag tag,
                                         const void *&result, size_t &size);
      void retrieve_semantic_information(LogicalRegion handle, SemanticTag tag,
                                         const void *&result, size_t &size);
      void retrieve_semantic_information(LogicalPartition part, SemanticTag tag,
                                         const void *&result, size_t &size);
    public:
      Runtime *const runtime;
    protected:
      Reservation lookup_lock;
      Reservation distributed_lock;
    private:
      // The lookup lock must be held when accessing these
      // data structures
      std::map<IndexSpace,IndexSpaceNode*>     index_nodes;
      std::map<IndexPartition,IndexPartNode*>  index_parts;
      std::map<FieldSpace,FieldSpaceNode*>     field_nodes;
      std::map<LogicalRegion,RegionNode*>     region_nodes;
      std::map<LogicalPartition,PartitionNode*> part_nodes;
      std::map<RegionTreeID,RegionNode*>        tree_nodes;
    private:
      // References to objects stored in the region forest
      LegionMap<DistributedID,PhysicalManager*,
                     PHYSICAL_MANAGER_ALLOC>::tracked managers;
      LegionMap<DistributedID,LogicalView*,
                     LOGICAL_VIEW_ALLOC>::tracked views;
    public:
      static bool are_disjoint(const Domain &left,
                               const Domain &right);
      static bool are_disjoint(IndexSpaceNode *left,
                               IndexSpaceNode *right);
#ifdef DEBUG_PERF
    public:
      void record_call(int kind, unsigned long long time);
    protected:
      void begin_perf_trace(int kind);
      void end_perf_trace(unsigned long long tolerance);
    public:
      struct CallRecord {
      public:
        CallRecord(void)
          : kind(0), count(0), total_time(0), max_time(0), min_time(0) { }
        CallRecord(int k)
          : kind(k), count(0), total_time(0), max_time(0), min_time(0) { }
      public:
        inline void record_call(unsigned long long time)
        {
          count++;
          total_time += time;
          if (min_time == 0)
            min_time = time;
          else if (time < min_time)
            min_time = time;
          if (time > max_time)
            max_time = time;
        }
      public:
        int kind;
        int count;
        unsigned long long total_time;
        unsigned long long min_time;
        unsigned long long max_time;
      };
      struct PerfTrace {
      public:
        PerfTrace(void)
          : tracing(false), kind(0) { }
        PerfTrace(int k, unsigned long long start);
      public:
        inline void record_call(int call_kind, unsigned long long time)
        {
          if (tracing)
            records[call_kind].record_call(time);
        }
        void report_trace(unsigned long long diff);
      public:
        bool tracing;
        int kind;
        unsigned long long start;
        std::vector<CallRecord> records;
      };
    protected:
      Reservation perf_trace_lock;
      std::vector<PerfTrace> traces;
#endif
    };

#ifdef DEBUG_PERF
    enum TraceKind {
      REGION_DEPENDENCE_ANALYSIS,  
      PREMAP_PHYSICAL_REGION_ANALYSIS,
      MAP_PHYSICAL_REGION_ANALYSIS,
      REMAP_PHYSICAL_REGION_ANALYSIS,
      REGISTER_PHYSICAL_REGION_ANALYSIS,
      COPY_ACROSS_ANALYSIS,
    };

    enum CallKind {
      CREATE_NODE_CALL,
      GET_NODE_CALL,
      ARE_DISJOINT_CALL,
      COMPUTE_PATH_CALL,
      CREATE_INSTANCE_CALL,
      CREATE_REDUCTION_CALL,
      PERFORM_PREMAP_CLOSE_CALL,
      MAPPING_TRAVERSE_CALL,
      MAP_PHYSICAL_REGION_CALL,
      MAP_REDUCTION_REGION_CALL,
      REGISTER_LOGICAL_NODE_CALL,
      OPEN_LOGICAL_NODE_CALL,
      CLOSE_LOGICAL_NODE_CALL,
      SIPHON_LOGICAL_CHILDREN_CALL,
      PERFORM_LOGICAL_CLOSE_CALL,
      FILTER_PREV_EPOCH_CALL,
      FILTER_CURR_EPOCH_CALL,
      FILTER_CLOSE_CALL,
      INITIALIZE_LOGICAL_CALL,
      INVALIDATE_LOGICAL_CALL,
      REGISTER_LOGICAL_DEPS_CALL,
      CLOSE_PHYSICAL_NODE_CALL,
      SELECT_CLOSE_TARGETS_CALL,
      SIPHON_PHYSICAL_CHILDREN_CALL,
      CLOSE_PHYSICAL_CHILD_CALL,
      FIND_VALID_INSTANCE_VIEWS_CALL,
      FIND_VALID_REDUCTION_VIEWS_CALL,
      PULL_VALID_VIEWS_CALL,
      FIND_COPY_ACROSS_INSTANCES_CALL,
      ISSUE_UPDATE_COPIES_CALL,
      ISSUE_UPDATE_REDUCTIONS_CALL,
      PERFORM_COPY_DOMAIN_CALL,
      INVALIDATE_INSTANCE_VIEWS_CALL,
      INVALIDATE_REDUCTION_VIEWS_CALL,
      UPDATE_VALID_VIEWS_CALL,
      UPDATE_REDUCTION_VIEWS_CALL,
      FLUSH_REDUCTIONS_CALL,
      INITIALIZE_PHYSICAL_STATE_CALL,
      INVALIDATE_PHYSICAL_STATE_CALL,
      PERFORM_DEPENDENCE_CHECKS_CALL,
      PERFORM_CLOSING_CHECKS_CALL,
      REMAP_REGION_CALL,
      REGISTER_REGION_CALL,
      CLOSE_PHYSICAL_STATE_CALL,
      GARBAGE_COLLECT_CALL,
      NOTIFY_INVALID_CALL,
      GET_RECYCLE_EVENT_CALL,
      DEFER_COLLECT_USER_CALL,
      GET_SUBVIEW_CALL,
      COPY_FIELD_CALL,
      COPY_TO_CALL,
      REDUCE_TO_CALL,
      COPY_FROM_CALL,
      REDUCE_FROM_CALL,
      HAS_WAR_DEPENDENCE_CALL,
      ACCUMULATE_EVENTS_CALL,
      ADD_COPY_USER_CALL,
      ADD_USER_CALL,
      ADD_USER_ABOVE_CALL,
      ADD_LOCAL_USER_CALL,
      FIND_COPY_PRECONDITIONS_CALL,
      FIND_COPY_PRECONDITIONS_ABOVE_CALL,
      FIND_LOCAL_COPY_PRECONDITIONS_CALL,
      HAS_WAR_DEPENDENCE_ABOVE_CALL,
      UPDATE_VERSIONS_CALL,
      CONDENSE_USER_LIST_CALL,
      PERFORM_REDUCTION_CALL,
      NUM_CALL_KIND,
    };

    class PerfTracer {
    public:
      PerfTracer(RegionTreeForest *f, int k)
        : forest(f), kind(k)
      {
        start = TimeStamp::get_current_time_in_micros();
      }
      ~PerfTracer(void)
      {
        unsigned long long stop = TimeStamp::get_current_time_in_micros();
        unsigned long long diff = stop - start;
        forest->record_call(kind, diff);
      }
    private:
      RegionTreeForest *forest;
      int kind;
      unsigned long long start;
    };
#endif

    /**
     * \struct SemanticInfo
     * A struct for storing semantic information for various things
     */
    struct SemanticInfo {
    public:
      SemanticInfo(void)
        : buffer(NULL), size(0) { }  
      SemanticInfo(void *buf, size_t s, const NodeSet &init)
        : buffer(buf), size(s), node_mask(init) { }
    public:
      void *buffer;
      size_t size;
      NodeSet node_mask;
    };

    enum SemanticInfoKind {
      INDEX_SPACE_SEMANTIC,
      INDEX_PARTITION_SEMANTIC,
      FIELD_SPACE_SEMANTIC,
      FIELD_SEMANTIC,
      LOGICAL_REGION_SEMANTIC,
      LOGICAL_PARTITION_SEMANTIC,
    };

    template<SemanticInfoKind KIND>
    struct SendSemanticInfoFunctor {
    public:
      SendSemanticInfoFunctor(Runtime *rt, Serializer &r)
        : runtime(rt), rez(r) { }
    public:
      void apply(AddressSpaceID target);
    private:
      Runtime *runtime;
      Serializer &rez;
    }; 

    /**
     * \class IndexTreeNode
     * The abstract base class for nodes in the index space trees.
     */
    class IndexTreeNode {
    public:
      struct IntersectInfo {
      public:
        IntersectInfo(void)
          : has_intersects(false),
            intersections_valid(false) { }
        IntersectInfo(bool has)
          : has_intersects(has), 
            intersections_valid(!has) { }
        IntersectInfo(const std::set<Domain> &ds)
          : has_intersects(true), intersections_valid(true),
            intersections(ds) { }
      public:
        bool has_intersects;
        bool intersections_valid;
        std::set<Domain> intersections;
      };
    public:
      IndexTreeNode(void);
      IndexTreeNode(ColorPoint color, unsigned depth, RegionTreeForest *ctx); 
      virtual ~IndexTreeNode(void);
    public:
      virtual IndexTreeNode* get_parent(void) const = 0;
      virtual size_t get_num_elmts(void) = 0;
      virtual void send_node(AddressSpaceID target, bool up, bool down) = 0;
    public:
      void attach_semantic_information(SemanticTag tag, const NodeSet &mask,
                                       const void *buffer, size_t size);
      void retrieve_semantic_information(SemanticTag tag,
                                         const void *&result, size_t &size);
      virtual void send_semantic_info(const NodeSet &targets, SemanticTag tag,
                                      const void *buffer, size_t size, 
                                      const NodeSet &current) = 0;
    public:
      static bool compute_intersections(const std::set<Domain> &left,
                                        const std::set<Domain> &right,
                                        std::set<Domain> &result,
                                        bool compute);
      static bool compute_intersections(const std::set<Domain> &left,
                                        const Domain &right,
                                        std::set<Domain> &result,
                                        bool compute);
      static bool compute_intersection(const Domain &left,
                                       const Domain &right,
                                       Domain &result, bool compute);
      static bool compute_dominates(const std::set<Domain> &left_set,
                                    const std::set<Domain> &right_set);
    public:
      const unsigned depth;
      const ColorPoint color;
      RegionTreeForest *const context;
    public:
      NodeSet creation_set;
      NodeSet child_creation;
      NodeSet destruction_set;
    protected:
      Reservation node_lock;
    protected:
      std::map<IndexTreeNode*,IntersectInfo> intersections;
      std::map<IndexTreeNode*,bool> dominators;
    protected:
      LegionMap<SemanticTag,SemanticInfo>::aligned semantic_info;
    protected:
      std::map<std::pair<ColorPoint,ColorPoint>,Event> pending_tests;
    };

    /**
     * \class IndexSpaceNode
     * A class for representing a generic index space node.
     */
    class IndexSpaceNode : public IndexTreeNode {
    public:
      struct DynamicIndependenceArgs {
        HLRTaskID hlr_id;
        IndexSpaceNode *parent;
        IndexPartNode *left, *right;
      };
    public:
      IndexSpaceNode(IndexSpace handle, const Domain &d, 
                     IndexPartNode *par, ColorPoint c,
                     IndexSpaceKind kind, AllocateMode mode,
                     RegionTreeForest *ctx);
      IndexSpaceNode(IndexSpace handle, const Domain &d, Event ready,
                     IndexPartNode *par, ColorPoint c,
                     IndexSpaceKind kind, AllocateMode mode,
                     RegionTreeForest *ctx);
      IndexSpaceNode(IndexSpace handle, Event handle_ready, Event dom_ready,
                     IndexPartNode *par, ColorPoint c,
                     IndexSpaceKind kind, AllocateMode mode,
                     RegionTreeForest *ctx);
      IndexSpaceNode(const IndexSpaceNode &rhs);
      virtual ~IndexSpaceNode(void);
    public:
      IndexSpaceNode& operator=(const IndexSpaceNode &rhs);
      void* operator new(size_t count);
      void operator delete(void *ptr);
    public:
      virtual IndexTreeNode* get_parent(void) const;
      virtual size_t get_num_elmts(void);
    public:
      virtual void send_semantic_info(const NodeSet &targets, SemanticTag tag,
                                      const void *buffer, size_t size,
                                      const NodeSet &current);
      static void handle_semantic_info(RegionTreeForest *forest,
                                       Deserializer &derez);
    public:
      bool has_child(const ColorPoint &c);
      IndexPartNode* get_child(const ColorPoint &c);
      void add_child(IndexPartNode *child);
      void remove_child(const ColorPoint &c);
      size_t get_num_children(void) const;
      void get_children(std::map<ColorPoint,IndexPartNode*> &children);
    public:
      Event get_domain_precondition(void);
      const Domain& get_domain_blocking(void);
      const Domain& get_domain(Event &ready_event);
      const Domain& get_domain_no_wait(void);
      void set_domain(const Domain &dom);
      void get_domains_blocking(std::vector<Domain> &domains);
      void get_domains(std::vector<Domain> &domains, Event &precondition);
      size_t get_domain_volume(bool app_query = false);
    public:
      bool are_disjoint(const ColorPoint &c1, const ColorPoint &c2); 
      void record_disjointness(bool disjoint, 
                               const ColorPoint &c1, const ColorPoint &c2);
      Color generate_color(void);
      void get_colors(std::set<ColorPoint> &colors);
    public:
      void add_instance(RegionNode *inst);
      bool has_instance(RegionTreeID tid);
      void add_creation_source(AddressSpaceID source);
      void destroy_node(AddressSpaceID source);
    public:
      bool has_component_domains(void) const;
      void update_component_domains(const std::set<Domain> &domains);
      const std::set<Domain>& get_component_domains_blocking(void) const;
      const std::set<Domain>& get_component_domains(Event &precondition) const;
      bool intersects_with(IndexSpaceNode *other, bool compute = true);
      bool intersects_with(IndexPartNode *other, bool compute = true);
      const std::set<Domain>& get_intersection_domains(IndexSpaceNode *other);
      const std::set<Domain>& get_intersection_domains(IndexPartNode *other);
      bool dominates(IndexSpaceNode *other);
      bool dominates(IndexPartNode *other);
    public:
      Event create_subspaces_by_field(
          const std::vector<FieldDataDescriptor> &field_data,
          std::map<DomainPoint, LowLevel::IndexSpace> &subspaces,
          bool mutable_results, Event precondition);
      Event create_subspaces_by_image(
          const std::vector<FieldDataDescriptor> &field_data,
          std::map<LowLevel::IndexSpace, LowLevel::IndexSpace> &subpsaces,
          bool mutable_results, Event precondition);
      Event create_subspaces_by_preimage(
          const std::vector<FieldDataDescriptor> &field_data,
          std::map<LowLevel::IndexSpace, LowLevel::IndexSpace> &subspaces,
          bool mutable_results, Event precondition);
    public:
      static void handle_disjointness_test(IndexSpaceNode *parent,
                                           IndexPartNode *left,
                                           IndexPartNode *right);
    public:
      virtual void send_node(AddressSpaceID target, bool up, bool down);
      static void handle_node_creation(RegionTreeForest *context,
                                       Deserializer &derez, 
                                       AddressSpaceID source);
    public:
      static void handle_node_request(RegionTreeForest *context,
                                      Deserializer &derez,
                                      AddressSpaceID source);
      static void handle_node_return(Deserializer &derez);
    public:
      IndexSpaceAllocator* get_allocator(void);
    public:
      const IndexSpace handle;
      IndexPartNode *const parent;
      const IndexSpaceKind kind;
      const AllocateMode mode;
    protected:
      // Track when the domain handle is ready
      Event handle_ready;
      // Track when the domain has actually been computed
      Event domain_ready;
      Domain domain;
    protected:
      // Must hold the node lock when accessing the
      // remaining data structures
      // Color map is all children seen ever
      std::map<ColorPoint,IndexPartNode*> color_map;
      // Valid map is all chidlren that haven't been deleted
      std::map<ColorPoint,IndexPartNode*> valid_map;
      std::set<RegionNode*> logical_nodes;
      std::set<std::pair<ColorPoint,ColorPoint> > disjoint_subsets;
      std::set<std::pair<ColorPoint,ColorPoint> > aliased_subsets;
      // If we have component domains keep track of those as well
      std::set<Domain> component_domains;
    private:
      IndexSpaceAllocator *allocator;
    };

    /**
     * \class IndexPartNode
     * A node for representing a generic index partition.
     */
    class IndexPartNode : public IndexTreeNode { 
    public:
      struct DynamicIndependenceArgs {
        HLRTaskID hlr_id;
        IndexPartNode *parent;
        IndexSpaceNode *left, *right;
      };
      struct PendingChildArgs {
        HLRTaskID hlr_id;
        IndexPartNode *parent;
        ColorPoint pending_child;
      };
    public:
      IndexPartNode(IndexPartition p, IndexSpaceNode *par,
                    ColorPoint c, Domain color_space, 
                    bool disjoint, AllocateMode mode,
                    RegionTreeForest *ctx);
      IndexPartNode(IndexPartition p, IndexSpaceNode *par,
                    ColorPoint c, Domain color_space,
                    Event ready_event, AllocateMode mode,
                    RegionTreeForest *ctx);
      IndexPartNode(const IndexPartNode &rhs);
      virtual ~IndexPartNode(void);
    public:
      IndexPartNode& operator=(const IndexPartNode &rhs);
      void* operator new(size_t count);
      void operator delete(void *ptr);
    public:
      virtual IndexTreeNode* get_parent(void) const;
      virtual size_t get_num_elmts(void);
    public:
      virtual void send_semantic_info(const NodeSet &targets, SemanticTag tag,
                                      const void *buffer, size_t size,
                                      const NodeSet &current);
      static void handle_semantic_info(RegionTreeForest *forest,
                                       Deserializer &derez);
    public:
      bool has_child(const ColorPoint &c);
      IndexSpaceNode* get_child(const ColorPoint &c);
      void add_child(IndexSpaceNode *child);
      void remove_child(const ColorPoint &c);
      size_t get_num_children(void) const;
      void get_children(std::map<ColorPoint,IndexSpaceNode*> &children);
    public:
      void compute_disjointness(UserEvent ready_event);
      bool is_disjoint(bool from_app = false);
      bool are_disjoint(const ColorPoint &c1, const ColorPoint &c2,
                        bool force_compute = false);
      void record_disjointness(bool disjoint,
                               const ColorPoint &c1, const ColorPoint &c2);
      bool is_complete(void);
      void get_colors(std::set<ColorPoint> &colors);
    public:
      void add_instance(PartitionNode *inst);
      bool has_instance(RegionTreeID tid);
      void add_creation_source(AddressSpaceID source);
      void destroy_node(AddressSpaceID source);
    public:
      void add_pending_child(const ColorPoint &child_color,
                             UserEvent handle_ready, UserEvent domain_ready);
      bool get_pending_child(const ColorPoint &child_color,
                             UserEvent &handle_ready, UserEvent &domain_ready);
      void remove_pending_child(const ColorPoint &child_color);
      static void handle_pending_child_task(const void *args);
    public:
      Event create_equal_children(size_t granularity);
      Event create_weighted_children(const std::map<DomainPoint,int> &weights,
                                     size_t granularity);
      Event create_by_operation(IndexPartNode *left, IndexPartNode *right,
                                LowLevel::IndexSpace::IndexSpaceOperation op);
      Event create_by_operation(IndexSpaceNode *left, IndexPartNode *right,
                                LowLevel::IndexSpace::IndexSpaceOperation op);
    public:
      void get_subspace_domain_preconditions(std::set<Event> &preconditions);
      void get_subspace_domains(std::set<Domain> &subspaces);
      bool intersects_with(IndexSpaceNode *other, bool compute = true);
      bool intersects_with(IndexPartNode *other, bool compute = true);
      const std::set<Domain>& get_intersection_domains(IndexSpaceNode *other);
      const std::set<Domain>& get_intersection_domains(IndexPartNode *other);
      bool dominates(IndexSpaceNode *other);
      bool dominates(IndexPartNode *other);
    public:
      static void handle_disjointness_test(IndexPartNode *parent,
                                           IndexSpaceNode *left,
                                           IndexSpaceNode *right);
    public:
      virtual void send_node(AddressSpaceID target, bool up, bool down);
      static void handle_node_creation(RegionTreeForest *context,
                                       Deserializer &derez, 
                                       AddressSpaceID source);
    public:
      static void handle_node_request(RegionTreeForest *context,
                                      Deserializer &derez,
                                      AddressSpaceID source);
      static void handle_node_return(Deserializer &derez);
    public:
      const IndexPartition handle;
      const Domain color_space;
      const AllocateMode mode;
      IndexSpaceNode *const parent;
    protected:
      bool disjoint;
      Event disjoint_ready;
    protected:
      bool has_complete, complete;
    protected:
      // Must hold the node lock when accessing
      // the remaining data structures
      std::map<ColorPoint,IndexSpaceNode*> color_map;
      std::map<ColorPoint,IndexSpaceNode*> valid_map;
      std::set<PartitionNode*> logical_nodes;
      std::set<std::pair<ColorPoint,ColorPoint> > disjoint_subspaces;
      std::set<std::pair<ColorPoint,ColorPoint> > aliased_subspaces;
    protected:
      // Support for pending child spaces that still need to be computed
      std::map<ColorPoint,std::pair<UserEvent,UserEvent> > pending_children;
    };

    /**
     * \class FieldSpaceNode
     * Represent a generic field space that can be
     * pointed at by nodes in the region trees.
     */
    class FieldSpaceNode {
    public:
      struct FieldInfo {
      public:
        FieldInfo(void) : field_size(0), idx(0), 
                          local(false), destroyed(false) { }
        FieldInfo(size_t size, unsigned id, bool loc)
          : field_size(size), idx(id), local(loc), destroyed(false) { }
      public:
        size_t field_size;
        unsigned idx;
        bool local;
        bool destroyed;
      };
      struct SendFieldAllocationFunctor {
      public:
        SendFieldAllocationFunctor(FieldSpace h, FieldID f, size_t s,
                                   unsigned i, Runtime *rt)
          : handle(h), field(f), size(s), index(i), runtime(rt) { }
      public:
        void apply(AddressSpaceID target);
      private:
        FieldSpace handle;
        FieldID field;
        size_t size;
        unsigned index;
        Runtime *runtime;
      };
      struct SendFieldDestructionFunctor {
      public:
        SendFieldDestructionFunctor(FieldSpace h, FieldID f, Runtime *rt)
          : handle(h), field(f), runtime(rt) { }
      public:
        void apply(AddressSpaceID target);
      private:
        FieldSpace handle;
        FieldID field;
        Runtime *runtime;
      };
    public:
      FieldSpaceNode(FieldSpace sp, RegionTreeForest *ctx);
      FieldSpaceNode(const FieldSpaceNode &rhs);
      ~FieldSpaceNode(void);
    public:
      FieldSpaceNode& operator=(const FieldSpaceNode &rhs);
      void* operator new(size_t count);
      void operator delete(void *ptr);
    public:
      void attach_semantic_information(SemanticTag tag, 
                                       const NodeSet &sources,
                                       const void *buffer, size_t size);
      void attach_semantic_information(FieldID fid, SemanticTag tag,
                                       const NodeSet &sources,
                                       const void *buffer, size_t size);
      void retrieve_semantic_information(SemanticTag tag,
                                         const void *&result, size_t &size);
      void retrieve_semantic_information(FieldID fid, SemanticTag tag,
                                         const void *&result, size_t &size);
      static void handle_semantic_info(RegionTreeForest *forest,
                                       Deserializer &derez);
      static void handle_field_semantic_info(RegionTreeForest *forest,
                                             Deserializer &derez);
    public:
      void allocate_field(FieldID fid, size_t size, bool local);
      void allocate_field_index(FieldID fid, size_t size, 
                                AddressSpaceID runtime, unsigned index);
      void free_field(FieldID fid, AddressSpaceID source);
      bool has_field(FieldID fid);
      size_t get_field_size(FieldID fid);
      void get_all_fields(std::set<FieldID> &to_set);
      void get_all_regions(std::set<LogicalRegion> &regions);
      void get_field_set(const FieldMask &mask, std::set<FieldID> &to_set);
      void get_field_set(const FieldMask &mask, const std::set<FieldID> &basis,
                         std::set<FieldID> &to_set);
    public:
      void add_instance(RegionNode *inst);
      bool has_instance(RegionTreeID tid);
      void add_creation_source(AddressSpaceID source);
      void destroy_node(AddressSpaceID source);
    public:
      void transform_field_mask(FieldMask &mask, AddressSpaceID source);
      FieldMask get_field_mask(const std::set<FieldID> &fields) const;
      unsigned get_field_index(FieldID fid) const;
      void get_field_indexes(const std::set<FieldID> &fields,
                             std::map<unsigned,FieldID> &indexes) const;
    protected:
      void compute_create_offsets(const std::set<FieldID> &create_fields,
                                  std::vector<size_t> &field_sizes,
                                  std::vector<unsigned> &indexes);
    public:
      InstanceManager* create_instance(Memory location, Domain dom,
                                       const std::set<FieldID> &fields,
                                       size_t blocking_factor, unsigned depth,
                                       RegionNode *node, Operation *op);
      ReductionManager* create_reduction(Memory location, Domain dom,
                                        FieldID fid, bool reduction_list,
                                        RegionNode *node, ReductionOpID redop,
                                        Operation *op);
    public:
      InstanceManager* create_file_instance(const std::set<FieldID> &fields,
                                            const FieldMask &attach_mask,
                                            RegionNode *node, AttachOp *op);
    public:
      LayoutDescription* find_layout_description(const FieldMask &mask,
                                                 const Domain &domain,
                                                 size_t blocking_factor);
      LayoutDescription* create_layout_description(const FieldMask &mask,
                                                   const Domain &domain,
                                                   size_t blocking_factor,
                                   const std::set<FieldID> &create_fields,
                                   const std::vector<size_t> &field_sizes,
                                   const std::vector<unsigned> &indexes);
      LayoutDescription* register_layout_description(LayoutDescription *desc);
    public:
      void send_node(AddressSpaceID target);
      static void handle_node_creation(RegionTreeForest *context,
                                       Deserializer &derez, 
                                       AddressSpaceID target);
    public:
      static void handle_node_request(RegionTreeForest *context,
                                      Deserializer &derez,
                                      AddressSpaceID source);
      static void handle_node_return(Deserializer &derez);
    public:
      // Help with debug printing
      char* to_string(const FieldMask &mask) const;
      void to_field_set(const FieldMask &mask,
                        std::set<FieldID> &field_set) const;
    protected:
      // Assume we are already holding the node lock
      // when calling these methods
      unsigned allocate_index(bool local, int goal=-1);
      void free_index(unsigned index);
    public:
      const FieldSpace handle;
      RegionTreeForest *const context;
    public:
      NodeSet creation_set;
      NodeSet destruction_set;
    private:
      Reservation node_lock;
      // Top nodes in the trees for which this field space is used
      std::set<RegionNode*> logical_nodes;
      std::map<FieldID,FieldInfo> fields;
      FieldMask allocated_indexes;
      int next_allocation_index; // for use in the random case
      /*
       * Every field space contains a permutation transformer that
       * can translate a field mask from any other node onto
       * this node.
       */
      LegionMap<AddressSpaceID,FieldPermutation>::aligned transformers;
    private:
      // Keep track of the layouts associated with this field space
      // Index them by their hash of their field mask to help
      // differentiate them.
      std::map<FIELD_TYPE,LegionList<LayoutDescription*,
                          LAYOUT_DESCRIPTION_ALLOC>::tracked> layouts;
    private:
      LegionMap<SemanticTag,SemanticInfo>::aligned semantic_info;
      LegionMap<std::pair<FieldID,SemanticTag>,SemanticInfo>::aligned 
                                                    semantic_field_info;
    };
 
    /**
     * \struct GenericUser
     * A base struct for tracking the user of a logical region
     */
    struct GenericUser {
    public:
      GenericUser(void) { }
      GenericUser(const RegionUsage &u, const FieldMask &m)
        : usage(u), field_mask(m) { }
    public:
      RegionUsage usage;
      FieldMask field_mask;
    };

    /**
     * \struct LogicalUser
     * A class for representing logical users of a logical 
     * region including the necessary information to
     * register mapping dependences on the user.
     */
    struct LogicalUser : public GenericUser {
    public:
      LogicalUser(void);
      LogicalUser(Operation *o, unsigned id, 
                  const RegionUsage &u, const FieldMask &m);
    public:
      Operation *op;
      unsigned idx;
      GenerationID gen;
      // This field addresses a problem regarding when
      // to prune tasks out of logical region tree data
      // structures.  If no later task ever performs a
      // dependence test against this user, we might
      // never prune it from the list.  This timeout
      // prevents that from happening by forcing a
      // test to be performed whenever the timeout
      // reaches zero.
      int timeout;
#if defined(LEGION_LOGGING) || defined(LEGION_SPY)
      UniqueID uid;
#endif
    public:
      static const int TIMEOUT = DEFAULT_LOGICAL_USER_TIMEOUT;
    };

    /**
     * \class VersionInfo
     * A class for tracking version information about region usage
     */
    class VersionInfo {
    public:
      typedef LegionMap<VersionID,FieldMask>::aligned RegionVersions;
      struct NodeInfo {
      public:
        NodeInfo(void)
          : premap_only(false), physical_state(NULL) { }
      public:
        bool premap_only; // state needed for premapping only
        PhysicalState *physical_state;
        RegionVersions version_numbers;
      };
    public:
      VersionInfo(void);
      VersionInfo(const VersionInfo &rhs);
      ~VersionInfo(void);
    public:
      VersionInfo& operator=(const VersionInfo &rhs);
    public:
      inline NodeInfo& find_tree_node_info(RegionTreeNode *node)
        { return node_infos[node]; }
      inline void set_projection(void) { projection = true; }
      inline bool is_projection(void) const { return projection; }
      inline void set_advance(void) { advance = true; }
      inline bool will_advance(void) { return advance; }
    public:
      void merge(const VersionInfo &rhs, const FieldMask &mask);
      void clear(void);
    public:
      PhysicalState* find_physical_state(RegionTreeNode *node); 
      PhysicalState* create_physical_state(RegionTreeNode *node,
                                           VersionManager *manager);
    protected:
      std::map<RegionTreeNode*,NodeInfo> node_infos;
      bool projection;
      bool advance;
    };

    /**
     * \class RestrictInfo
     * A class for tracking mapping restrictions based 
     * on region usage.
     */
    class RestrictInfo {
    public:
      RestrictInfo(void);
      RestrictInfo(const RestrictInfo &rhs); 
      ~RestrictInfo(void);
    public:
      RestrictInfo& operator=(const RestrictInfo &rhs);
    public:
      inline bool needs_check(void) const { return perform_check; }
      inline void set_check(void) { perform_check = true; } 
      inline bool is_projection(void) const { return projection; }
      inline void set_projection(void) { projection = true; }
      inline void add_restriction(LogicalRegion handle, const FieldMask &mask)
      {
        LegionMap<LogicalRegion,FieldMask>::aligned::iterator finder = 
          restrictions.find(handle);
        if (finder == restrictions.end())
          restrictions[handle] = mask;
        else
          finder->second |= mask;
      }
      inline bool has_restrictions(void) const { return !restrictions.empty(); }
      bool has_restrictions(LogicalRegion handle, RegionNode *node,
                            const std::set<FieldID> &fields) const;
      inline void clear(void)
      {
        perform_check = false;
        projection = false;
        restrictions.clear();
      }
      inline void merge(const RestrictInfo &rhs, const FieldMask &mask)
      {
        perform_check = rhs.perform_check;
        for (LegionMap<LogicalRegion,FieldMask>::aligned::const_iterator it = 
              rhs.restrictions.begin(); it != rhs.restrictions.end(); it++)
        {
          FieldMask overlap = it->second & mask;
          if (!overlap)
            continue;
          restrictions[it->first] = overlap;
        }
      }
    public:
      void pack_info(Serializer &rez);
      void unpack_info(Deserializer &derez, AddressSpaceID source, 
                       RegionTreeForest *forest);
    protected:
      bool perform_check;
      bool projection;
      LegionMap<LogicalRegion,FieldMask>::aligned restrictions;
    };

    /**
     * \struct TracingInfo
     * Information about tracing needed for logical
     * dependence analysis.
     */
    struct TraceInfo {
    public:
      TraceInfo(bool already_tr,
                  LegionTrace *tr,
                  unsigned idx,
                  const RegionRequirement &r)
        : already_traced(already_tr), trace(tr),
          req_idx(idx), req(r) { }
    public:
      bool already_traced;
      LegionTrace *trace;
      unsigned req_idx;
      const RegionRequirement &req;
    };

    /**
     * \struct PhysicalUser
     * A class for representing physical users of a logical
     * region including necessary information to 
     * register execution dependences on the user.
     */
    struct PhysicalUser : public GenericUser {
    public:
      PhysicalUser(void);
      PhysicalUser(const RegionUsage &u, const FieldMask &m,
                   Event term_event, ColorPoint child = ColorPoint());
    public:
      Event term_event;
      ColorPoint child;
    }; 

    /**
     * \struct MappableInfo
     */
    struct MappableInfo {
    public:
      MappableInfo(ContextID ctx, Operation *op,
                   Processor local_proc, RegionRequirement &req,
                   VersionInfo &version_info,
                   const FieldMask &traversal_mask);
    public:
      const ContextID ctx;
      Operation *const op;
      const Processor local_proc;
      RegionRequirement &req;
      VersionInfo &version_info;
      const FieldMask traversal_mask;
    };

    /**
     * \struct ChildState
     * Tracks the which fields have open children
     * and then which children are open for each
     * field. We also keep track of the children
     * that are in the process of being closed
     * to avoid races on two different operations
     * trying to close the same child.
     */
    struct ChildState {
    public:
      ChildState(void) { }
      ChildState(const ChildState &rhs) 
      {
        valid_fields = rhs.valid_fields;
        open_children = rhs.open_children;
      }
    public:
      ChildState& operator=(const ChildState &rhs)
      {
        valid_fields = rhs.valid_fields;
        open_children = rhs.open_children;
        return *this;
      }
    public:
      FieldMask valid_fields;
      LegionMap<ColorPoint,FieldMask>::aligned open_children;
    };

    /**
     * \struct FieldState
     * Track the field state more accurately
     * for logical traversals to figure out 
     * which tasks can run in parallel.
     */
    struct FieldState : public ChildState {
    public:
      FieldState(const GenericUser &u, const FieldMask &m, 
                 const ColorPoint &child);
    public:
      bool overlaps(const FieldState &rhs) const;
      void merge(const FieldState &rhs);
    public:
      void print_state(TreeStateLogger *logger, 
                       const FieldMask &capture_mask) const;
    public:
      OpenState open_state;
      ReductionOpID redop;
      unsigned rebuild_timeout;
    }; 

    /**
     * \struct LogicalState
     * Track the version states for a given logical
     * region as well as the previous and current
     * epoch users and any close operations that
     * needed to be performed.
     */
    struct LogicalState {
    public:
      static const AllocationType alloc_type = LOGICAL_STATE_ALLOC;
    public:
      LogicalState(RegionTreeNode *owner, ContextID ctx);
      LogicalState(const LogicalState &state);
      ~LogicalState(void);
    public:
      LogicalState& operator=(const LogicalState &rhs);
      void* operator new(size_t count);
      void* operator new[](size_t count);
      void operator delete(void *ptr);
      void operator delete[](void *ptr);
    public:
      void reset(void);
    public:
      LegionList<FieldState,
                 LOGICAL_FIELD_STATE_ALLOC>::track_aligned field_states;
      LegionList<LogicalUser,CURR_LOGICAL_ALLOC>::track_aligned 
                                                            curr_epoch_users;
      LegionList<LogicalUser,PREV_LOGICAL_ALLOC>::track_aligned 
                                                            prev_epoch_users;
      LegionMap<VersionID,FieldMask,VERSION_ID_ALLOC>::track_aligned
                                                            field_versions;
      // Fields for which we have outstanding local reductions
      FieldMask outstanding_reduction_fields;
      LegionMap<ReductionOpID,FieldMask>::aligned outstanding_reductions;
      // Fields which we know have been mutated below in the region tree
      FieldMask dirty_below;
      // Fields on which the user has 
      // asked for explicit coherence
      FieldMask restricted_fields;
    };

    typedef DynamicTableAllocator<LogicalState, 10, 8> LogicalStateAllocator;
 
    /**
     * \struct LogicalCloser
     * This structure helps keep track of the state
     * necessary for performing a close operation
     * on the logical region tree.
     */
    struct LogicalCloser {
    public:
      struct ClosingInfo {
      public:
        ClosingInfo(void) { }
        ClosingInfo(const FieldMask &m,
                    const LegionDeque<LogicalUser>::aligned &users)
          : child_fields(m) 
        { child_users.insert(child_users.end(), users.begin(), users.end()); }
      public:
        FieldMask child_fields;
        LegionList<LogicalUser,CLOSE_LOGICAL_ALLOC>::track_aligned child_users;
      };
      struct ClosingSet {
      public:
        ClosingSet(void) { }
        ClosingSet(const FieldMask &m)
          : closing_mask(m) { }
      public:
        FieldMask closing_mask;
        std::set<ColorPoint> children;
      };
    public:
      LogicalCloser(ContextID ctx, const LogicalUser &u,
                    bool validates);
    public:
      inline bool has_closed_fields(void) const { return !!closed_mask; }
      const FieldMask& get_closed_mask(void) const { return closed_mask; }
      void record_closed_child(const ColorPoint &child, const FieldMask &mask,
                               bool leave_open);
      void initialize_close_operations(RegionTreeNode *target, 
                                       Operation *creator,
                                       const ColorPoint &next_child, 
                                       const VersionInfo &version_info,
                                       const RestrictInfo &restrict_info,
                                       const TraceInfo &trace_info);
      void perform_dependence_analysis(const LogicalUser &current,
                                       const FieldMask &open_below,
             LegionList<LogicalUser,CURR_LOGICAL_ALLOC>::track_aligned &cusers,
             LegionList<LogicalUser,PREV_LOGICAL_ALLOC>::track_aligned &pusers);
      void register_close_operations(
              LegionList<LogicalUser,CURR_LOGICAL_ALLOC>::track_aligned &users);
      void record_version_numbers(RegionTreeNode *node, LogicalState &state,
                                  const FieldMask &local_mask);
    protected:
      static void compute_close_sets(
                     const LegionMap<ColorPoint,ClosingInfo>::aligned &children,
                     LegionList<ClosingSet>::aligned &close_sets);
      void create_close_operations(RegionTreeNode *target, 
                          Operation *creator, const ColorPoint &next_child,
                          const VersionInfo &version_info,
                          const RestrictInfo &restrict_info, 
                          const TraceInfo &trace_info, bool open,
                          const LegionList<ClosingSet>::aligned &close_sets,
                      LegionMap<InterCloseOp*,LogicalUser>::aligned &close_ops);
      void register_dependences(const LogicalUser &current, 
                                const FieldMask &open_below,
             LegionMap<InterCloseOp*,LogicalUser>::aligned &closes,
             LegionMap<ColorPoint,ClosingInfo>::aligned &children,
             LegionList<LogicalUser,LOGICAL_REC_ALLOC>::track_aligned &ausers,
             LegionList<LogicalUser,CURR_LOGICAL_ALLOC>::track_aligned &cusers,
             LegionList<LogicalUser,PREV_LOGICAL_ALLOC>::track_aligned &pusers);
    public:
      ContextID ctx;
      const LogicalUser &user;
      bool validates;
      LegionDeque<LogicalUser>::aligned closed_users;
    protected:
      FieldMask closed_mask;
      LegionMap<ColorPoint,ClosingInfo>::aligned leave_open_children;
      LegionMap<ColorPoint,ClosingInfo>::aligned force_close_children;
    protected:
      LegionMap<InterCloseOp*,LogicalUser>::aligned leave_open_closes;
      LegionMap<InterCloseOp*,LogicalUser>::aligned force_close_closes;
    protected:
      VersionInfo close_versions;
    }; 

    /**
     * \struct PhysicalState
     * Track the physical state of a logical region
     * including which fields have dirty data,
     * which children are open, and the valid
     * reduction and instance views.
     */
#if 0
    struct PhysicalState {
    public:
      static const AllocationType alloc_type = PHYSICAL_STATE_ALLOC; 
    public:
      PhysicalState(void);
      PhysicalState(ContextID ctx);
#ifdef DEBUG_HIGH_LEVEL
      PhysicalState(ContextID ctx, RegionTreeNode *node);
#endif
      PhysicalState(const PhysicalState &rhs);
    public:
      PhysicalState& operator=(const PhysicalState &rhs);
      void* operator new(size_t count);
      void* operator new[](size_t count);
      void operator delete(void *ptr);
      void operator delete[](void *ptr);
    public:
      FieldMask dirty_mask;
      FieldMask reduction_mask;
      FieldMask remote_mask; // which fields are valid remote copies
      ChildState children;
      LegionMap<InstanceView*, FieldMask,
                VALID_VIEW_ALLOC>::track_aligned valid_views;
      LegionMap<ReductionView*, FieldMask,
                VALID_REDUCTION_ALLOC>::track_aligned reduction_views;
      LegionMap<MaterializedView*, LegionMap<Event,FieldMask>::aligned,
                PENDING_UPDATES_ALLOC>::tracked pending_updates;
    public:
      // These are used for managing access to the physical state
      unsigned acquired_count;
      bool exclusive;
      std::deque<std::pair<UserEvent,bool/*exclusive*/> > requests;
    public:
      ContextID ctx;
#ifdef DEBUG_HIGH_LEVEL
      RegionTreeNode *node;
#endif
    }; 
#endif

    struct CopyTracker {
    public:
      CopyTracker(void);
    public:
      inline void add_copy_event(Event e) { copy_events.insert(e); } 
      Event get_termination_event(void) const;
    protected:
      std::set<Event> copy_events;
    };

    /**
     * \struct PhysicalCloser
     * Class for helping with the closing of physical region trees
     */
    struct PhysicalCloser : public CopyTracker {
    public:
      PhysicalCloser(const MappableInfo &info,
                     bool leave_open,
                     LogicalRegion closing_handle);
      PhysicalCloser(const PhysicalCloser &rhs);
      ~PhysicalCloser(void);
    public:
      PhysicalCloser& operator=(const PhysicalCloser &rhs);
    public:
      bool needs_targets(void) const;
      void add_target(MaterializedView *target);
      void close_tree_node(RegionTreeNode *node, 
                           const FieldMask &closing_mask);
      const std::vector<MaterializedView*>& get_upper_targets(void) const;
      const std::vector<MaterializedView*>& get_lower_targets(void) const;
    public:
      void update_dirty_mask(const FieldMask &mask);
      const FieldMask& get_dirty_mask(void) const;
      void update_node_views(RegionTreeNode *node, PhysicalState *state);
    public:
      const MappableInfo &info;
      const LogicalRegion handle;
      const bool permit_leave_open;
    protected:
      bool targets_selected;
      FieldMask dirty_mask;
      std::vector<MaterializedView*> upper_targets;
      std::vector<MaterializedView*> lower_targets;
      std::set<Event> close_events;
    }; 

    /**
     * \struct CompositeCloser
     * Class for helping with closing of physical trees to composite instances
     */
    struct CompositeCloser {
    public:
      CompositeCloser(ContextID ctx, VersionInfo &version_info,
                      bool permit_leave_open);
      CompositeCloser(const CompositeCloser &rhs);
      ~CompositeCloser(void);
    public:
      CompositeCloser& operator=(const CompositeCloser &rhs);
    public:
      CompositeNode* get_composite_node(RegionTreeNode *tree_node,
                                        CompositeNode *parent);
      void update_reduction_views(ReductionView *view,
                                  const FieldMask &valid_fields);
      void update_valid_views(PhysicalState *state,
                              CompositeNode *root,
                              const FieldMask &closed_mask);
    public:
      const ContextID ctx;
      const bool permit_leave_open;
      VersionInfo &version_info;
    public:
      std::map<RegionTreeNode*,CompositeNode*> constructed_nodes;
      LegionMap<CompositeNode*,FieldMask>::aligned collapsed_nodes;
      LegionMap<ReductionView*,FieldMask>::aligned reduction_views;
    };

    /**
     * \class PhysicalDepAnalyzer
     * A class for helping with doing physical dependence 
     * analysis on a physical field tree data structure.
     * In the process it also filters out any users which
     * should be moved back to the next epoch.
     */
    template<bool FILTER>
    class PhysicalDepAnalyzer {
    public:
      PhysicalDepAnalyzer(const PhysicalUser &user,
                          const FieldMask &check_mask,
                          RegionTreeNode *logical_node,
                          std::set<Event> &wait_on);
    public:
      bool analyze(PhysicalUser &user);
      const FieldMask& get_observed_mask(void) const;
      const FieldMask& get_non_dominated_mask(void) const;
    public:
      void begin_node(FieldTree<PhysicalUser> *node);
      void end_node(FieldTree<PhysicalUser> *node);
    public:
      void insert_filtered_users(FieldTree<PhysicalUser> *target);
    private:
      const PhysicalUser user;
      RegionTreeNode *const logical_node;
      std::set<Event> &wait_on;
      FieldMask non_dominated;
      FieldMask observed;
    private:
      LegionDeque<PhysicalUser>::aligned reinsert;
      unsigned reinsert_count;
      std::deque<unsigned> reinsert_stack;
    private:
      LegionDeque<PhysicalUser>::aligned filtered_users;
    };

    /**
     * \class PhysicalFilter
     * A class for helping with doing filtering of 
     * physical users of a physical user field tree.
     */
    class PhysicalFilter {
    public:
      PhysicalFilter(const FieldMask &filter_mask);
    public:
      bool analyze(PhysicalUser &user);
    public:
      void begin_node(FieldTree<PhysicalUser> *node);
      void end_node(FieldTree<PhysicalUser> *node);
    private:
      const FieldMask filter_mask;
      LegionDeque<PhysicalUser>::aligned reinsert;
      unsigned reinsert_count;
      std::deque<unsigned> reinsert_stack;
    };

    /**
     * \class PhysicalEventFilter
     * A class for helping with garbage collection
     * of users from the previous and current lists
     * after they have completed.
     */
    class PhysicalEventFilter {
    public:
      PhysicalEventFilter(Event term)
        : term_event(term) { }
    public:
      inline bool analyze(const PhysicalUser &user)
      {
        if (user.term_event == term_event)
          return false;
        else
          return true;
      }
    public:
      inline void begin_node(FieldTree<PhysicalUser> *node) { }
      inline void end_node(FieldTree<PhysicalUser> *node) { }
    private:
      const Event term_event;
    };

    /**
     * \class PhysicalUnpacker
     * This class helps in restructuring and transforming
     * field trees after they have been unpacked on a 
     * remote node.
     */
    class PhysicalUnpacker {
    public:
      PhysicalUnpacker(FieldSpaceNode *field_node, AddressSpaceID source);
    public:
      void begin_node(FieldTree<PhysicalUser> *node);
      void end_node(FieldTree<PhysicalUser> *node);
    public:
      bool analyze(PhysicalUser &user);
    private:
      FieldSpaceNode *const field_node;
      const AddressSpaceID source;
    private:
      LegionDeque<PhysicalUser>::aligned reinsert;
      unsigned reinsert_count;
      std::deque<unsigned> reinsert_stack;
    };

    /**
     * \struct EventSet 
     * A helper class for building sets of fields with 
     * a common set of preconditions for doing copies.
     */
    struct EventSet {
    public:
      EventSet(void) { }
      EventSet(const FieldMask &m)
        : set_mask(m) { }
    public:
      FieldMask set_mask;
      std::set<Event> preconditions;
    };

    /**
     * \struct VersionStateInfo
     * A small helper class for tracking collections of 
     * version state objects and their sets of fields
     */
    struct VersionStateInfo {
    public:
      FieldMask valid_fields;
      LegionMap<VersionState*,FieldMask>::aligned states;
    };
    
    /**
     * \class PhysicalState
     * A physical state is a temporary buffer for holding a merged
     * group of version state objects which can then be used by 
     * physical traversal routines. Physical state objects track
     * the version state objects that they use and remove references
     * to them when they are done.
     */
    class PhysicalState {
    public:
      static const AllocationType alloc_type = PHYSICAL_STATE_ALLOC;
    public:
      PhysicalState(void);
#ifdef DEBUG_HIGH_LEVEL
      PhysicalState(RegionTreeNode *node);
#endif
      PhysicalState(const PhysicalState &rhs);
      ~PhysicalState(void);
    public:
      PhysicalState& operator=(const PhysicalState &rhs);
      void* operator new(size_t count);
      void* operator new[](size_t count);
      void operator delete(void *ptr);
      void operator delete[](void *ptr);
    public:
      void add_version_state(VersionState *state, FieldMask &mask);
      void capture_state(bool premap_only);
      void apply_state(void) const;
      void apply_state(const LegionMap<VersionState*,FieldMask>::aligned 
                                                &advanced_version_states) const;
    public:
      // Fields which have dirty data
      FieldMask dirty_mask;
      // Fields with outstanding reductions
      FieldMask reduction_mask;
      // State of any child nodes
      ChildState children;
      // The valid instance views
      LegionMap<InstanceView*, FieldMask,
                VALID_VIEW_ALLOC>::track_aligned valid_views;
      // The valid reduction veiws
      LegionMap<ReductionView*, FieldMask,
                VALID_REDUCTION_ALLOC>::track_aligned reduction_views;
    public:
      LegionMap<VersionID,VersionStateInfo>::aligned version_states;
#ifdef DEBUG_HIGH_LEVEL
    public:
      RegionTreeNode *node;
#endif
    };

    /**
     * \class VersionState
     * This class tracks the physical state information
     * for a particular version number from the persepective
     * of a given logical region.
     */
    class VersionState : public Collectable {
    public:
      static const AllocationType alloc_type = VERSION_STATE_ALLOC;
    public:
      VersionState(VersionID vid);
      VersionState(const VersionState &rhs);
      ~VersionState(void);
    public:
      VersionState& operator=(const VersionState &rhs);
      void* operator new(size_t count);
      void* operator new[](size_t count);
      void operator delete(void *ptr);
      void operator delete[](void *ptr);
    public:
      void update_physical_state(PhysicalState *state, 
                                 const FieldMask &update_mask, 
                                 bool premap_only) const;
      void merge_physical_state(const PhysicalState *state, 
                                const FieldMask &merge_mask);
    public:
      const VersionID version_number;
    protected:
      Reservation state_lock;
      // Fields which have been directly written to
      FieldMask dirty_mask;
      // Fields which have reductions
      FieldMask reduction_mask;
      // State of any child nodes
      ChildState children;
      // The valid instance views
      LegionMap<InstanceView*, FieldMask,
                VALID_VIEW_ALLOC>::track_aligned valid_views;
      // The valid reduction veiws
      LegionMap<ReductionView*, FieldMask,
                VALID_REDUCTION_ALLOC>::track_aligned reduction_views;
    };

    /**
     * \class VersionManager
     * This class tracks all the different versioned physical
     * state objects from the perspective of a logical region.
     * The version manager only keeps track of the most recent
     * versions for each field. Once a version state is no longer
     * valid for any fields then it releases its reference and
     * the version state objection can be collected once no
     * additional operations need to have access to it.
     */
    class VersionManager { 
    public:
      VersionManager(void);
      VersionManager(const VersionManager &rhs);
      ~VersionManager(void);
    public:
      VersionManager& operator=(const VersionManager &rhs);
    public:
      PhysicalState* construct_state(RegionTreeNode *node,
          const LegionMap<VersionID,FieldMask>::aligned &versions, 
                                     bool premap_only);
      void apply_updates(const PhysicalState *state, bool advance);
      void filter_states(const FieldMask &filter_mask);
      void check_init(void);
      void clear(void);
      void sanity_check(void);
      void detach_instance(const FieldMask &mask, PhysicalManager *target);
    protected:
      void capture_version_states(VersionID vid, FieldMask &remaining,
                                  PhysicalState *state);
    protected:
      Reservation version_lock;
      LegionMap<VersionID,VersionStateInfo>::aligned current_version_infos;
      LegionMap<VersionID,VersionStateInfo>::aligned previous_version_infos;
    };

    typedef DynamicTableAllocator<VersionManager,10,8> VersionManagerAllocator;

    /**
     * \class RegionTreeNode
     * A generic region tree node from which all
     * other kinds of region tree nodes inherit.  Notice
     * that all important analyses are defined on 
     * this kind of node making them general across
     * all kinds of node types.
     */
    class RegionTreeNode { 
    public:
      RegionTreeNode(RegionTreeForest *ctx, FieldSpaceNode *column);
      virtual ~RegionTreeNode(void);
    public:
      LogicalState& get_logical_state(ContextID ctx);
      void set_restricted_fields(ContextID ctx, FieldMask &child_restricted);
      inline PhysicalState* get_physical_state(ContextID ctx, VersionInfo &info)
      {
        // First check to see if the version info already has a state
        PhysicalState *result = info.find_physical_state(this);  
        if (result != NULL)
          return result;
        // If it didn't have it then we need to make it
        VersionManager *manager = version_managers.lookup_entry(ctx);
#ifdef DEBUG_HIGH_LEVEL
        assert(manager != NULL);
#endif
        // Now have the version info create a physical state with the manager
        result = info.create_physical_state(this, manager);
#ifdef DEBUG_HIGH_LEVEL
        assert(result != NULL);
#endif
        return result;
      }
    public:
      void attach_semantic_information(SemanticTag tag, const NodeSet &mask,
                                       const void *buffer, size_t size);
      void retrieve_semantic_information(SemanticTag tag,
                                         const void *&result, size_t &size);
      virtual void send_semantic_info(const NodeSet &targets, SemanticTag tag,
                                      const void *buffer, size_t size,
                                      const NodeSet &current) = 0;
    public:
      // Logical traversal operations
      void register_logical_node(ContextID ctx,
                                 const LogicalUser &user,
                                 RegionTreePath &path,
                                 VersionInfo &version_info,
                                 RestrictInfo &restrict_info,
                                 const TraceInfo &trace_info);
      void open_logical_node(ContextID ctx,
                             const LogicalUser &user,
                             RegionTreePath &path,
                             VersionInfo &version_info,
                             RestrictInfo &restrict_info,
                             const bool already_traced);
      void close_logical_node(LogicalCloser &closer,
                              const FieldMask &closing_mask,
                              bool permit_leave_open);
      void siphon_logical_children(LogicalCloser &closer,
                                   LogicalState &state,
                                   const FieldMask &closing_mask,
                                   bool record_close_operations,
                                   const ColorPoint &next_child,
                                   FieldMask &open_below);
      void perform_close_operations(LogicalCloser &closer,
                                    const FieldMask &closing_mask,
                                    FieldState &closing_state,
                                    const ColorPoint &next_child, 
                                    bool allow_next_child,
                                    bool upgrade_next_child, 
                                    bool permit_leave_open,
                                    bool record_close_operations,
                                   LegionDeque<FieldState>::aligned &new_states,
                                    FieldMask &need_open);
      void merge_new_field_state(LogicalState &state, 
                                 const FieldState &new_state);
      void merge_new_field_states(LogicalState &state, 
                            const LegionDeque<FieldState>::aligned &new_states);
      void filter_prev_epoch_users(LogicalState &state, const FieldMask &mask);
      void filter_curr_epoch_users(LogicalState &state, const FieldMask &mask);
      void record_version_numbers(LogicalState &state, const FieldMask &mask,
                                  VersionInfo &info, bool capture_previous,
                                  bool premap_only);
      void advance_version_numbers(LogicalState &state, const FieldMask &mask);
      void record_logical_reduction(LogicalState &state, ReductionOpID redop,
                                    const FieldMask &user_mask);
      void clear_logical_reduction_fields(LogicalState &state,
                                          const FieldMask &cleared_mask);
      void sanity_check_logical_state(LogicalState &state);
      void initialize_logical_state(ContextID ctx);
      void invalidate_logical_state(ContextID ctx);
      template<bool DOMINATE>
      void register_logical_dependences(ContextID ctx, Operation *op,
                                        const FieldMask &field_mask);
      void add_restriction(ContextID ctx, const FieldMask &restricted_mask);
      void release_restriction(ContextID ctx, const FieldMask &restricted_mask);
      void record_logical_restrictions(ContextID ctx, RestrictInfo &info,
                                       const FieldMask &mask);
    public:
      // Physical traversal operations
      // Entry
      void close_physical_node(PhysicalCloser &closer,
                               const FieldMask &closing_mask);
      bool select_close_targets(PhysicalCloser &closer,
                                const FieldMask &closing_mask,
                const LegionMap<InstanceView*,FieldMask>::aligned &valid_views,
                  LegionMap<MaterializedView*,FieldMask>::aligned &update_views,
                                bool &create_composite);
      bool siphon_physical_children(PhysicalCloser &closer,
                                    PhysicalState *state,
                                    const FieldMask &closing_mask,
                                    const ColorPoint &next_child,
                                    bool &create_composite); 
      bool close_physical_child(PhysicalCloser &closer,
                                PhysicalState *state,
                                const FieldMask &closing_mask,
                                const ColorPoint &target_child,
                                const ColorPoint &next_child,
                                bool &create_composite);
      // Analogous methods to those above except for closing to a composite view
      void create_composite_instance(ContextID ctx_id,
                                     const std::set<ColorPoint> &targets,
                                     bool leave_open, 
                                     const ColorPoint &next_child,
                                     const FieldMask &closing_mask,
                                     VersionInfo &version_info); 
      void close_physical_node(CompositeCloser &closer,
                               CompositeNode *node,
                               const FieldMask &closing_mask,
                               FieldMask &dirty_mask,
                               FieldMask &complete_mask);
      void siphon_physical_children(CompositeCloser &closer,
                                    CompositeNode *node,
                                    PhysicalState *state,
                                    const FieldMask &closing_mask,
                                    FieldMask &dirty_mask,
                                    FieldMask &complete_mask);
      void close_physical_child(CompositeCloser &closer,
                                CompositeNode *node,
                                PhysicalState *state,
                                const FieldMask &closing_mask,
                                const ColorPoint &target_child,
                                const ColorPoint &next_child,
                                FieldMask &dirty_mask,
                                FieldMask &complete_mask);
      void open_physical_child(ContextID ctx_id,
                               const ColorPoint &child_color,
                               const FieldMask &open_mask,
                               VersionInfo &version_info);
      // This method will always add valid references to the set of views
      // that are returned.  It is up to the caller to remove the references.
      void find_valid_instance_views(ContextID ctx,
                                     PhysicalState *state,
                                     const FieldMask &valid_mask,
                                     const FieldMask &space_mask, 
                                     VersionInfo &version_info,
                                     bool needs_space,
                   LegionMap<InstanceView*,FieldMask>::aligned &valid_views);
      void find_valid_reduction_views(ContextID ctx, PhysicalState *state, 
                                      ReductionOpID redop,
                                      const FieldMask &valid_mask,
                                      VersionInfo &version_info,
                                      std::set<ReductionView*> &valid_views);
      void pull_valid_instance_views(ContextID ctx, PhysicalState *state,
                                     const FieldMask &mask, 
                                     VersionInfo &version_info);
      void find_copy_across_instances(const MappableInfo &info,
                                      MaterializedView *target,
                 LegionMap<MaterializedView*,FieldMask>::aligned &src_instances,
               LegionMap<DeferredView*,FieldMask>::aligned &deferred_instances);
      // Since figuring out how to issue copies is expensive, try not
      // to hold the physical state lock when doing them. NOTE IT IS UNSOUND
      // TO CALL THIS METHOD WITH A SET OF VALID INSTANCES ACQUIRED BY PASSING
      // 'TRUE' TO THE find_valid_instance_views METHOD!!!!!!!!
      void issue_update_copies(const MappableInfo &info,
                               MaterializedView *target, 
                               FieldMask copy_mask,
            const LegionMap<InstanceView*,FieldMask>::aligned &valid_instances,
                               CopyTracker *tracker = NULL);
      void sort_copy_instances(const MappableInfo &info,
                               MaterializedView *target,
                               FieldMask &copy_mask,
                    LegionMap<InstanceView*,FieldMask>::aligned &copy_instances,
                 LegionMap<MaterializedView*,FieldMask>::aligned &src_instances,
               LegionMap<DeferredView*,FieldMask>::aligned &deferred_instances);
      // Issue copies for fields with the same event preconditions
      static void issue_grouped_copies(RegionTreeForest *context,
                                       const MappableInfo &info,
                                       MaterializedView *dst,
                             LegionMap<Event,FieldMask>::aligned &preconditions,
                                       const FieldMask &update_mask,
                                       Event copy_domains_precondition,
                                       const std::set<Domain> &copy_domains,
           const LegionMap<MaterializedView*,FieldMask>::aligned &src_instances,
                           LegionMap<Event,FieldMask>::aligned &postconditions,
                                       CopyTracker *tracker = NULL);
      // Note this function can mutate the preconditions set
      static void compute_event_sets(FieldMask update_mask,
          const LegionMap<Event,FieldMask>::aligned &preconditions,
          LegionList<EventSet>::aligned &event_sets);
      Event perform_copy_operation(Operation *op, Event precondition,
                        const std::vector<Domain::CopySrcDstField> &src_fields,
                        const std::vector<Domain::CopySrcDstField> &dst_fields);
      void issue_update_reductions(LogicalView *target,
                                   const FieldMask &update_mask,
                                   Processor local_proc,
          const LegionMap<ReductionView*,FieldMask>::aligned &valid_reductions,
                                   Operation *op,
                                   CopyTracker *tracker = NULL);
      void invalidate_instance_views(PhysicalState *state,
                                     const FieldMask &invalid_mask); 
      void invalidate_reduction_views(PhysicalState *state,
                                      const FieldMask &invalid_mask);
      void update_valid_views(PhysicalState *state, const FieldMask &valid_mask,
                              bool dirty, InstanceView *new_view);
      void update_valid_views(PhysicalState *state, const FieldMask &valid_mask,
                              const FieldMask &dirty_mask, 
                              const std::vector<InstanceView*> &new_views);
      // I hate the container problem, somebody solve it please
      void update_valid_views(PhysicalState *state, const FieldMask &valid_mask,
                              const FieldMask &dirty,
                              const std::vector<MaterializedView*> &new_views);
      void update_reduction_views(PhysicalState *state, 
                                  const FieldMask &valid_mask,
                                  ReductionView *new_view);
      FieldMask flush_reductions(const FieldMask &flush_mask,
                            ReductionOpID redop, const MappableInfo &info);
      // Entry
      void initialize_physical_state(ContextID ctx);
      // Entry
      void invalidate_physical_state(ContextID ctx);
      // Entry
      void detach_instance_views(ContextID ctx, const FieldMask &detach_mask,
                                 PhysicalManager *target);
      void clear_physical_states(const FieldMask &mask);
    public:
      virtual unsigned get_depth(void) const = 0;
      virtual const ColorPoint& get_color(void) const = 0;
      virtual IndexTreeNode *get_row_source(void) const = 0;
      virtual RegionTreeID get_tree_id(void) const = 0;
      virtual RegionTreeNode* get_parent(void) const = 0;
      virtual RegionTreeNode* get_tree_child(const ColorPoint &c) = 0; 
      virtual void instantiate_children(void) = 0;
      virtual bool is_region(void) const = 0;
      virtual RegionNode* as_region_node(void) const = 0;
      virtual PartitionNode* as_partition_node(void) const = 0;
      virtual bool visit_node(PathTraverser *traverser) = 0;
      virtual bool visit_node(NodeTraverser *traverser) = 0;
    public:
      virtual bool are_children_disjoint(const ColorPoint &c1, 
                                         const ColorPoint &c2) = 0;
      virtual bool are_all_children_disjoint(void) = 0;
      virtual bool has_component_domains(void) const = 0;
      virtual const std::set<Domain>&
                        get_component_domains_blocking(void) const = 0;
      virtual const std::set<Domain>& 
                        get_component_domains(Event &ready) const = 0;
      virtual const Domain& get_domain_blocking(void) const = 0;
      virtual const Domain& get_domain(Event &precondition) const = 0;
      virtual const Domain& get_domain_no_wait(void) const = 0;
      virtual bool is_complete(void) = 0;
      virtual bool intersects_with(RegionTreeNode *other) = 0;
      virtual bool dominates(RegionTreeNode *other) = 0;
      virtual const std::set<Domain>& 
                      get_intersection_domains(RegionTreeNode *other) = 0;
    public:
      virtual size_t get_num_children(void) const = 0;
      virtual InterCloseOp* create_close_op(Operation *creator, 
                                            const FieldMask &closing_mask,
                                            bool leave_open,
                                            const std::set<ColorPoint> &targets,
                                            const ColorPoint &next_child, 
                                            const VersionInfo &close_info,
                                            const VersionInfo &version_info,
                                            const RestrictInfo &res_info,
                                            const TraceInfo &trace_info) = 0;
      virtual bool perform_close_operation(const MappableInfo &info,
                                           const FieldMask &closing_mask,
                                           const std::set<ColorPoint> &targets,
                                           const MappingRef &target_region,
                                           VersionInfo &version_info,
                                           bool leave_open,
                                           const ColorPoint &next_child,
                                           Event &closed,
                                           bool &create_composite) = 0;
      virtual MaterializedView * create_instance(Memory target_mem,
                                                const std::set<FieldID> &fields,
                                                size_t blocking_factor,
                                                unsigned depth, 
                                                Operation *op) = 0;
      virtual ReductionView* create_reduction(Memory target_mem,
                                              FieldID fid,
                                              bool reduction_list,
                                              ReductionOpID redop,
                                              Operation *op) = 0;
      virtual void send_node(AddressSpaceID target) = 0;
      virtual void print_logical_context(ContextID ctx, 
                                         TreeStateLogger *logger,
                                         const FieldMask &mask) = 0;
      virtual void print_physical_context(ContextID ctx, 
                                          TreeStateLogger *logger,
                                          const FieldMask &mask) = 0;
#ifdef DEBUG_HIGH_LEVEL
    public:
      // These methods are only ever called by a debugger
      virtual void dump_logical_context(ContextID ctx, 
                                        TreeStateLogger *logger,
                                        const FieldMask &mask) = 0;
      virtual void dump_physical_context(ContextID ctx, 
                                         TreeStateLogger *logger,
                                         const FieldMask &mask) = 0;
#endif
    public:
      bool pack_send_state(ContextID ctx, Serializer &rez, 
                           AddressSpaceID target,
                           const FieldMask &send_mask,
                       LegionMap<LogicalView*,FieldMask>::aligned &needed_views,
                           std::set<PhysicalManager*> &needed_managers);
      bool pack_send_back_state(ContextID ctx, Serializer &rez,
                                AddressSpaceID target, const FieldMask &send_mask,
                                std::set<PhysicalManager*> &needed_managers);
      void unpack_send_state(ContextID ctx, Deserializer &derez, 
                             FieldSpaceNode *column, AddressSpaceID source);
    public:
      // Logical helper operations
      template<AllocationType ALLOC, bool RECORD, bool HAS_SKIP, bool TRACK_DOM>
      static FieldMask perform_dependence_checks(const LogicalUser &user, 
          typename LegionList<LogicalUser, ALLOC>::track_aligned &users, 
          const FieldMask &check_mask, const FieldMask &open_below,
          bool validates_regions, Operation *to_skip = NULL, 
          GenerationID skip_gen = 0);
      template<AllocationType ALLOC>
      static void perform_closing_checks(LogicalCloser &closer,
          typename LegionList<LogicalUser, ALLOC>::track_aligned &users, 
          const FieldMask &check_mask);
    public:
      inline FieldSpaceNode* get_column_source(void) const 
      { return column_source; }
    public:
      RegionTreeForest *const context;
      FieldSpaceNode *const column_source;
    public:
      NodeSet creation_set;
      NodeSet destruction_set;
    protected:
      Reservation node_lock;
      DynamicTable<LogicalStateAllocator> logical_states;
      DynamicTable<VersionManagerAllocator> version_managers;
    protected:
      LegionMap<SemanticTag,SemanticInfo>::aligned semantic_info;
    };

    /**
     * \class RegionNode
     * Represent a region in a region tree
     */
    class RegionNode : public RegionTreeNode {
    public:
      RegionNode(LogicalRegion r, PartitionNode *par, IndexSpaceNode *row_src,
                 FieldSpaceNode *col_src, RegionTreeForest *ctx);
      RegionNode(const RegionNode &rhs);
      virtual ~RegionNode(void);
    public:
      RegionNode& operator=(const RegionNode &rhs);
      void* operator new(size_t count);
      void operator delete(void *ptr);
    public:
      bool has_child(const ColorPoint &p);
      bool has_color(const ColorPoint &p);
      PartitionNode* get_child(const ColorPoint &p);
      void add_child(PartitionNode *child);
      void remove_child(const ColorPoint &p);
      void add_creation_source(AddressSpaceID source);
      void destroy_node(AddressSpaceID source);
    public:
      virtual unsigned get_depth(void) const;
      virtual const ColorPoint& get_color(void) const;
      virtual IndexTreeNode *get_row_source(void) const;
      virtual RegionTreeID get_tree_id(void) const;
      virtual RegionTreeNode* get_parent(void) const;
      virtual RegionTreeNode* get_tree_child(const ColorPoint &c);
      virtual bool are_children_disjoint(const ColorPoint &c1, 
                                         const ColorPoint &c2);
      virtual bool are_all_children_disjoint(void);
      virtual void instantiate_children(void);
      virtual bool is_region(void) const;
      virtual RegionNode* as_region_node(void) const;
      virtual PartitionNode* as_partition_node(void) const;
      virtual bool visit_node(PathTraverser *traverser);
      virtual bool visit_node(NodeTraverser *traverser);
      virtual bool has_component_domains(void) const;
      virtual const std::set<Domain>& 
                                     get_component_domains_blocking(void) const;
      virtual const std::set<Domain>& get_component_domains(Event &ready) const;
      virtual const Domain& get_domain_blocking(void) const;
      virtual const Domain& get_domain(Event &precondition) const;
      virtual const Domain& get_domain_no_wait(void) const;
      virtual bool is_complete(void);
      virtual bool intersects_with(RegionTreeNode *other);
      virtual bool dominates(RegionTreeNode *other);
      virtual const std::set<Domain>& 
                                get_intersection_domains(RegionTreeNode *other);
      virtual size_t get_num_children(void) const;
      virtual InterCloseOp* create_close_op(Operation *creator, 
                                            const FieldMask &closing_mask,
                                            bool leave_open,
                                            const std::set<ColorPoint> &targets,
                                            const ColorPoint &next_child,
                                            const VersionInfo &close_info,
                                            const VersionInfo &version_info,
                                            const RestrictInfo &res_info,
                                            const TraceInfo &trace_info);
      virtual bool perform_close_operation(const MappableInfo &info,
                                           const FieldMask &closing_mask,
                                           const std::set<ColorPoint> &targets,
                                           const MappingRef &target_region,
                                           VersionInfo &version_info,
                                           bool leave_open,
                                           const ColorPoint &next_child,
                                           Event &closed,
                                           bool &create_composite);
      virtual MaterializedView* create_instance(Memory target_mem,
                                                const std::set<FieldID> &fields,
                                                size_t blocking_factor,
                                                unsigned depth,
                                                Operation *op);
      virtual ReductionView* create_reduction(Memory target_mem,
                                              FieldID fid,
                                              bool reduction_list,
                                              ReductionOpID redop,
                                              Operation *op);
      virtual void send_node(AddressSpaceID target);
      static void handle_node_creation(RegionTreeForest *context,
                            Deserializer &derez, AddressSpaceID source);
    public:
      virtual void send_semantic_info(const NodeSet &targets, SemanticTag tag,
                                      const void *buffer, size_t size,
                                      const NodeSet &current);
      static void handle_semantic_info(RegionTreeForest *forest,
                                       Deserializer &derez);
    public:
      // Logging calls
      virtual void print_logical_context(ContextID ctx, 
                                         TreeStateLogger *logger,
                                         const FieldMask &mask);
      virtual void print_physical_context(ContextID ctx, 
                                          TreeStateLogger *logger,
                                          const FieldMask &mask);
      void print_logical_state(LogicalState &state,
                               const FieldMask &capture_mask,
                         LegionMap<ColorPoint,FieldMask>::aligned &to_traverse,
                               TreeStateLogger *logger);
      void print_physical_state(VersionManager *manager,
                               const FieldMask &capture_mask,
                         LegionMap<ColorPoint,FieldMask>::aligned &to_traverse,
                               TreeStateLogger *logger);
#ifdef DEBUG_HIGH_LEVEL
    public:
      // These methods are only ever called by a debugger
      virtual void dump_logical_context(ContextID ctx, 
                                        TreeStateLogger *logger,
                                        const FieldMask &mask);
      virtual void dump_physical_context(ContextID ctx, 
                                         TreeStateLogger *logger,
                                         const FieldMask &mask);
#endif
    public:
      void remap_region(ContextID ctx, MaterializedView *view, 
                        const FieldMask &user_mask, 
                        VersionInfo &version_info, FieldMask &needed_mask);
      InstanceRef register_region(const MappableInfo &info, 
                                  PhysicalUser &user,
                                  LogicalView *view,
                                  const FieldMask &needed_fields);
      InstanceRef seed_state(ContextID ctx, PhysicalUser &user,
                             LogicalView *new_view,
                             Processor local_proc);
      Event close_state(const MappableInfo &info, PhysicalUser &user,
                        const InstanceRef &target);
      void find_field_descriptors(ContextID ctx, PhysicalUser &user,
                                  unsigned fid_idx, Processor proc, 
                                  std::vector<FieldDataDescriptor> &field_data,
                                  std::set<Event> &preconditions,
                                  VersionInfo &version_info);
      void fill_fields(ContextID ctx, const FieldMask &fill_mask,
                       const void *value, size_t value_size, 
                       VersionInfo &version_info);
      InstanceRef attach_file(ContextID ctx, const FieldMask &attach_mask,
                             const RegionRequirement &req, AttachOp *attach_op,
                             VersionInfo &version_info);
      void detach_file(ContextID ctx, const FieldMask &detach_mask,
                       PhysicalManager *detach_target);
    public:
      bool send_state(ContextID ctx, UniqueID remote_owner_uid,
                      AddressSpaceID target,
                      const FieldMask &send_mask, bool invalidate,
                      LegionMap<LogicalView*,FieldMask>::aligned &needed_views,
                      std::set<PhysicalManager*> &needed_managers);
      static void handle_send_state(RegionTreeForest *context,
                                    Deserializer &derez, 
                                    AddressSpaceID source);
    public:
      bool send_back_state(ContextID ctx, ContextID remote_ctx,
                           AddressSpaceID target,
                           bool invalidate, const FieldMask &send_mask,
                           std::set<PhysicalManager*> &needed_managers);
      static void handle_send_back_state(RegionTreeForest *context,
                           Deserializer &derez, AddressSpaceID source);
    public:
      const LogicalRegion handle;
      PartitionNode *const parent;
      IndexSpaceNode *const row_source;
    protected:
      std::map<ColorPoint,PartitionNode*> color_map;
      std::map<ColorPoint,PartitionNode*> valid_map;
    };

    /**
     * \class PartitionNode
     * Represent an instance of a partition in a region tree.
     */
    class PartitionNode : public RegionTreeNode {
    public:
      PartitionNode(LogicalPartition p, RegionNode *par, 
                    IndexPartNode *row_src, FieldSpaceNode *col_src,
                    RegionTreeForest *ctx);
      PartitionNode(const PartitionNode &rhs);
      ~PartitionNode(void);
    public:
      PartitionNode& operator=(const PartitionNode &rhs);
      void* operator new(size_t count);
      void operator delete(void *ptr);
    public:
      bool has_child(const ColorPoint &c);
      bool has_color(const ColorPoint &c);
      RegionNode* get_child(const ColorPoint &c);
      void add_child(RegionNode *child);
      void remove_child(const ColorPoint &c);
      void add_creation_source(AddressSpaceID source);
      void destroy_node(AddressSpaceID source);
    public:
      virtual unsigned get_depth(void) const;
      virtual const ColorPoint& get_color(void) const;
      virtual IndexTreeNode *get_row_source(void) const;
      virtual RegionTreeID get_tree_id(void) const;
      virtual RegionTreeNode* get_parent(void) const;
      virtual RegionTreeNode* get_tree_child(const ColorPoint &c);
      virtual bool are_children_disjoint(const ColorPoint &c1, 
                                         const ColorPoint &c2);
      virtual bool are_all_children_disjoint(void);
      virtual void instantiate_children(void);
      virtual bool is_region(void) const;
      virtual RegionNode* as_region_node(void) const;
      virtual PartitionNode* as_partition_node(void) const;
      virtual bool visit_node(PathTraverser *traverser);
      virtual bool visit_node(NodeTraverser *traverser);
      virtual bool has_component_domains(void) const;
      virtual const std::set<Domain>& 
                                     get_component_domains_blocking(void) const;
      virtual const std::set<Domain>& get_component_domains(Event &ready) const;
      virtual const Domain& get_domain_blocking(void) const;
      virtual const Domain& get_domain(Event &precondition) const;
      virtual const Domain& get_domain_no_wait(void) const;
      virtual bool is_complete(void);
      virtual bool intersects_with(RegionTreeNode *other);
      virtual bool dominates(RegionTreeNode *other);
      virtual const std::set<Domain>& 
                                get_intersection_domains(RegionTreeNode *other);
      virtual size_t get_num_children(void) const;
      virtual InterCloseOp* create_close_op(Operation *creator, 
                                            const FieldMask &closing_mask,
                                            bool leave_open,
                                            const std::set<ColorPoint> &targets,
                                            const ColorPoint &next_child,
                                            const VersionInfo &close_info,
                                            const VersionInfo &version_info,
                                            const RestrictInfo &res_info,
                                            const TraceInfo &trace_info);
      virtual bool perform_close_operation(const MappableInfo &info,
                                           const FieldMask &closing_mask,
                                           const std::set<ColorPoint> &targets,
                                           const MappingRef &target_region,
                                           VersionInfo &version_info,
                                           bool leave_open,
                                           const ColorPoint &next_child,
                                           Event &closed,
                                           bool &create_composite);
      virtual MaterializedView* create_instance(Memory target_mem,
                                                const std::set<FieldID> &fields,
                                                size_t blocking_factor,
                                                unsigned depth,
                                                Operation *op);
      virtual ReductionView* create_reduction(Memory target_mem,
                                              FieldID fid,
                                              bool reduction_list,
                                              ReductionOpID redop,
                                              Operation *op);
      virtual void send_node(AddressSpaceID target);
    public:
      virtual void send_semantic_info(const NodeSet &targets, SemanticTag tag,
                                      const void *buffer, size_t size,
                                      const NodeSet &current);
      static void handle_semantic_info(RegionTreeForest *forest,
                                       Deserializer &derez);
    public:
      // Logging calls
      virtual void print_logical_context(ContextID ctx, 
                                         TreeStateLogger *logger,
                                         const FieldMask &mask);
      virtual void print_physical_context(ContextID ctx, 
                                          TreeStateLogger *logger,
                                          const FieldMask &mask);
      void print_logical_state(LogicalState &state,
                               const FieldMask &capture_mask,
                         LegionMap<ColorPoint,FieldMask>::aligned &to_traverse,
                               TreeStateLogger *logger);
      void print_physical_state(VersionManager *manager,
                               const FieldMask &capture_mask,
                         LegionMap<ColorPoint,FieldMask>::aligned &to_traverse,
                               TreeStateLogger *logger);
#ifdef DEBUG_HIGH_LEVEL
    public:
      // These methods are only ever called by a debugger
      virtual void dump_logical_context(ContextID ctx, 
                                        TreeStateLogger *logger,
                                        const FieldMask &mask);
      virtual void dump_physical_context(ContextID ctx, 
                                         TreeStateLogger *logger,
                                         const FieldMask &mask);
#endif
    public:
      bool send_state(ContextID ctx, UniqueID remote_owner_uid,
                      AddressSpaceID target,
                      const FieldMask &send_mask, bool invalidate,
                      LegionMap<LogicalView*,FieldMask>::aligned &needed_views,
                      std::set<PhysicalManager*> &needed_managers);
      static void handle_send_state(RegionTreeForest *context,
                                    Deserializer &derez, 
                                    AddressSpaceID source);
    public:
      bool send_back_state(ContextID ctx, ContextID remote_ctx,
                           AddressSpaceID target,
                           bool invalidate, const FieldMask &send_mask,
                           std::set<PhysicalManager*> &needed_managers);
      static void handle_send_back_state(RegionTreeForest *context,
                           Deserializer &derez, AddressSpaceID source);
    public:
      const LogicalPartition handle;
      RegionNode *const parent;
      IndexPartNode *const row_source;
    protected:
      std::map<ColorPoint,RegionNode*> color_map;
      std::map<ColorPoint,RegionNode*> valid_map;
    }; 

    /**
     * \class RegionTreePath
     * Keep track of the path and states associated with a 
     * given region requirement of an operation.
     */
    class RegionTreePath {
    public:
      RegionTreePath(void);
    public:
      void initialize(unsigned min_depth, unsigned max_depth);
      void register_child(unsigned depth, const ColorPoint &color);
      void clear();
    public:
      bool has_child(unsigned depth) const;
      const ColorPoint& get_child(unsigned depth) const;
      unsigned get_path_length(void) const;
    protected:
      std::vector<ColorPoint> path;
      unsigned min_depth;
      unsigned max_depth;
    };

    /**
     * \class PathTraverser
     * An abstract class which provides the needed
     * functionality for walking a path and visiting
     * all the kinds of nodes along the path.
     */
    class PathTraverser {
    public:
      PathTraverser(RegionTreePath &path);
      PathTraverser(const PathTraverser &rhs);
      virtual ~PathTraverser(void);
    public:
      PathTraverser& operator=(const PathTraverser &rhs);
    public:
      // Return true if the traversal was successful
      // or false if one of the nodes exit stopped early
      bool traverse(RegionTreeNode *start);
    public:
      virtual bool visit_region(RegionNode *node) = 0;
      virtual bool visit_partition(PartitionNode *node) = 0;
    protected:
      RegionTreePath &path;
    protected:
      // Fields are only valid during traversal
      unsigned depth;
      bool has_child;
      ColorPoint next_child;
    };

    /**
     * \class NodeTraverser
     * An abstract class which provides the needed
     * functionality for visiting a node in the tree
     * and all of its sub-nodes.
     */
    class NodeTraverser {
    public:
      virtual bool break_early(void) const { return false; }
      virtual bool visit_only_valid(void) const = 0;
      virtual bool visit_region(RegionNode *node) = 0;
      virtual bool visit_partition(PartitionNode *node) = 0;
    };

    /**
     * \class LogicalPathRegistrar
     * A class that registers dependences for an operation
     * against all other operation with an overlapping
     * field mask along a given path
     */
    class LogicalPathRegistrar : public PathTraverser {
    public:
      LogicalPathRegistrar(ContextID ctx, Operation *op,
            const FieldMask &field_mask, RegionTreePath &path);
      LogicalPathRegistrar(const LogicalPathRegistrar &rhs);
      virtual ~LogicalPathRegistrar(void);
    public:
      LogicalPathRegistrar& operator=(const LogicalPathRegistrar &rhs);
    public:
      virtual bool visit_region(RegionNode *node);
      virtual bool visit_partition(PartitionNode *node);
    public:
      const ContextID ctx;
      const FieldMask field_mask;
      Operation *const op;
    };

    /**
     * \class LogicalRegistrar
     * A class that registers dependences for an operation
     * against all other operations with an overlapping
     * field mask.
     */
    template<bool DOMINATE>
    class LogicalRegistrar : public NodeTraverser {
    public:
      LogicalRegistrar(ContextID ctx, Operation *op,
                       const FieldMask &field_mask);
      LogicalRegistrar(const LogicalRegistrar &rhs);
      ~LogicalRegistrar(void);
    public:
      LogicalRegistrar& operator=(const LogicalRegistrar &rhs);
    public:
      virtual bool visit_only_valid(void) const;
      virtual bool visit_region(RegionNode *node);
      virtual bool visit_partition(PartitionNode *node);
    public:
      const ContextID ctx;
      const FieldMask field_mask;
      Operation *const op;
    };

    /**
     * \class LogicalInitializer
     * A class for initializing logical contexts
     */
    class LogicalInitializer : public NodeTraverser {
    public:
      LogicalInitializer(ContextID ctx);
      LogicalInitializer(const LogicalInitializer &rhs);
      ~LogicalInitializer(void);
    public:
      LogicalInitializer& operator=(const LogicalInitializer &rhs);
    public:
      virtual bool visit_only_valid(void) const;
      virtual bool visit_region(RegionNode *node);
      virtual bool visit_partition(PartitionNode *node);
    protected:
      const ContextID ctx;
    };

    /**
     * \class LogicalInvalidator
     * A class for invalidating logical contexts
     */
    class LogicalInvalidator : public NodeTraverser {
    public:
      LogicalInvalidator(ContextID ctx);
      LogicalInvalidator(const LogicalInvalidator &rhs);
      ~LogicalInvalidator(void);
    public:
      LogicalInvalidator& operator=(const LogicalInvalidator &rhs);
    public:
      virtual bool visit_only_valid(void) const;
      virtual bool visit_region(RegionNode *node);
      virtual bool visit_partition(PartitionNode *node);
    protected:
      const ContextID ctx;
    };

    /**
     * \class RestrictionMutator
     * A class for mutating the state of restrction fields
     */
    template<bool ADD_RESTRICT>
    class RestrictionMutator : public NodeTraverser {
    public:
      RestrictionMutator(ContextID ctx, const FieldMask &mask);
    public:
      virtual bool visit_only_valid(void) const;
      virtual bool visit_region(RegionNode *node);
      virtual bool visit_partition(PartitionNode *node);
    protected:
      const ContextID ctx;
      const FieldMask &restrict_mask;
    };

    /**
     * \class RestrictionRecorder
     * A class for recording rerstrictions of logical regions
     */
    class RestrictionRecorder : public NodeTraverser {
    public:
      RestrictionRecorder(ContextID ctx, RestrictInfo &res_info,
                          const FieldMask &mask);
    public:
      virtual bool visit_only_valid(void) const;
      virtual bool visit_region(RegionNode *node);
      virtual bool visit_partition(PartitionNode *node);
    protected:
      const ContextID ctx;
      RestrictInfo &restrict_info;
      const FieldMask &user_mask;
    };

    class VersionRecorder : public NodeTraverser {
    public:
      VersionRecorder(ContextID ctx, VersionInfo &version_info,
                      const FieldMask &mask);
    public:
      virtual bool visit_only_valid(void) const;
      virtual bool visit_region(RegionNode *node);
      virtual bool visit_partition(PartitionNode *node);
    protected:
      const ContextID ctx;
      VersionInfo &version_info;
      const FieldMask &user_mask;
    };

    /**
     * \class PhysicalInitializer
     * A class for initializing physical contexts
     */
    class PhysicalInitializer : public NodeTraverser {
    public:
      PhysicalInitializer(ContextID ctx);
      PhysicalInitializer(const PhysicalInitializer &rhs);
      ~PhysicalInitializer(void);
    public:
      PhysicalInitializer& operator=(const PhysicalInitializer &rhs);
    public:
      virtual bool visit_only_valid(void) const;
      virtual bool visit_region(RegionNode *node);
      virtual bool visit_partition(PartitionNode *node);
    protected:
      const ContextID ctx;
    };

    /**
     * \class PhysicalInvalidator
     * A class for invalidating physical contexts
     */
    class PhysicalInvalidator : public NodeTraverser {
    public:
      PhysicalInvalidator(ContextID ctx);
      PhysicalInvalidator(const PhysicalInvalidator &rhs);
      ~PhysicalInvalidator(void);
    public:
      PhysicalInvalidator& operator=(const PhysicalInvalidator &rhs);
    public:
      virtual bool visit_only_valid(void) const;
      virtual bool visit_region(RegionNode *node);
      virtual bool visit_partition(PartitionNode *node);
    protected:
      const ContextID ctx;
    };

    class FieldInvalidator : public NodeTraverser {
    public:
      FieldInvalidator(unsigned idx) { to_clear.set_bit(idx); }
    public:
      virtual bool visit_only_valid(void) const { return false; }
      virtual bool visit_region(RegionNode *node) 
        { node->clear_physical_states(to_clear); return true; }
      virtual bool visit_partition(PartitionNode *node) 
        { node->clear_physical_states(to_clear); return true; }
    protected:
      FieldMask to_clear;
    };

    /**
     * \class PhysicalDetacher
     * A class for detaching physical instances normally associated
     * with files that have been attached.
     */
    class PhysicalDetacher : public NodeTraverser {
    public:
      PhysicalDetacher(ContextID ctx, const FieldMask &detach_mask,
                       PhysicalManager *to_detach);
    public:
      virtual bool visit_only_valid(void) const;
      virtual bool visit_region(RegionNode *node);
      virtual bool visit_partition(PartitionNode *node);
    protected:
      const ContextID ctx;
      const FieldMask &detach_mask;
      PhysicalManager *const target;
    };

    /**
     * \class ReductionCloser
     * A class for performing reduciton close operations
     */
    class ReductionCloser : public NodeTraverser {
    public:
      ReductionCloser(ContextID ctx, ReductionView *target,
<<<<<<< HEAD
                      const FieldMask &reduc_mask, 
                      VersionInfo &version_info,
                      Processor local_proc);
=======
                      const FieldMask &reduc_mask,
                      Processor local_proc, Operation *op);
>>>>>>> 572d76f4
      ReductionCloser(const ReductionCloser &rhs);
      ~ReductionCloser(void);
    public:
      ReductionCloser& operator=(const ReductionCloser &rhs);
    public:
      virtual bool visit_only_valid(void) const;
      virtual bool visit_region(RegionNode *node);
      virtual bool visit_partition(PartitionNode *node);
    protected:
      const ContextID ctx;
      ReductionView *const target;
      const FieldMask close_mask;
      VersionInfo &version_info;
      const Processor local_proc;
      Operation *const op;
    };

    /**
     * \class PremapTraverser
     * A traverser of the physical region tree for
     * performing the premap operation.
     * Keep track of the last node we visited
     */
    class PremapTraverser : public PathTraverser {
    public:
      PremapTraverser(RegionTreePath &path, const MappableInfo &info);  
      PremapTraverser(const PremapTraverser &rhs); 
      ~PremapTraverser(void);
    public:
      PremapTraverser& operator=(const PremapTraverser &rhs);
    public:
      virtual bool visit_region(RegionNode *node);
      virtual bool visit_partition(PartitionNode *node);
    protected:
      bool premap_node(RegionTreeNode *node, LogicalRegion closing_handle);
    protected:
      const MappableInfo &info;
    }; 

    /**
     * \class StateSender
     * This class is used for traversing the region
     * tree to figure out which states need to be sent back
     */
    class StateSender : public NodeTraverser {
    public:
      StateSender(ContextID ctx, UniqueID remote_owner_uid,
                  AddressSpaceID target,
                  LegionMap<LogicalView*,FieldMask>::aligned &needed_views,
                  std::set<PhysicalManager*> &needed_managers,
                  const FieldMask &send_mask, bool invalidate);
      StateSender(const StateSender &rhs);
      ~StateSender(void);
    public:
      StateSender& operator=(const StateSender &rhs);
    public:
      virtual bool visit_only_valid(void) const;
      virtual bool visit_region(RegionNode *node);
      virtual bool visit_partition(PartitionNode *node);
    public:
      const ContextID ctx;
      const UniqueID remote_owner_uid;
      const AddressSpaceID target;
      LegionMap<LogicalView*,FieldMask>::aligned &needed_views;
      std::set<PhysicalManager*> &needed_managers;
      const FieldMask send_mask;
      const bool invalidate;
    };

    /**
     * \class PathReturner
     * This class is used for sending back select paths
     * of physical state for merging between where a region
     * mapped and where it's projection requirement initially
     * had privileges.
     */
    class PathReturner : public PathTraverser {
    public:
      PathReturner(RegionTreePath &path, ContextID ctx, 
                   RegionTreeContext remote_ctx, AddressSpaceID target,
                   const FieldMask &return_mask,
                   std::set<PhysicalManager*> &needed_managers);
      PathReturner(const PathReturner &rhs);
      ~PathReturner(void);
    public:
      PathReturner& operator=(const PathReturner &rhs);
    public:
      virtual bool visit_region(RegionNode *node);
      virtual bool visit_partition(PartitionNode *node);
    public:
      const ContextID ctx;
      const ContextID remote_ctx;
      const AddressSpaceID target;
      const FieldMask return_mask;
      std::set<PhysicalManager*> &needed_managers;
    };

    /**
     * \class StateReturner
     * This class is used for returning state back to a
     * context on the original node for a task.
     */
    class StateReturner : public NodeTraverser {
    public:
      StateReturner(ContextID ctx, RegionTreeContext remote_ctx,
                    AddressSpaceID target, bool invalidate,
                    const FieldMask &return_mask,
                    std::set<PhysicalManager*> &needed_managers);
      StateReturner(const StateReturner &rhs);
      ~StateReturner(void);
    public:
      StateReturner& operator=(const StateReturner &rhs);
    public:
      virtual bool visit_only_valid(void) const;
      virtual bool visit_region(RegionNode *node);
      virtual bool visit_partition(PartitionNode *node);
    public:
      const ContextID ctx;
      const ContextID remote_ctx;
      const AddressSpaceID target;
      const bool invalidate;
      const FieldMask return_mask;
      std::set<PhysicalManager*> &needed_managers;
    };
 
    /**
     * \class LayoutDescription
     * This class is for deduplicating the meta-data
     * associated with describing the layouts of physical
     * instances. Often times this meta data is rather 
     * large (~100K) and since we routinely create up
     * to 100K instances, it is important to deduplicate
     * the data.  Since many instances will have the
     * same layout then they can all share the same
     * description object.
     */
    class LayoutDescription : public Collectable {
    public:
      struct OffsetEntry {
      public:
        OffsetEntry(void) { }
        OffsetEntry(const FieldMask &m,
                    const std::vector<Domain::CopySrcDstField> &f)
          : offset_mask(m), offsets(f) { }
      public:
        FieldMask offset_mask;
        std::vector<Domain::CopySrcDstField> offsets;
      };
    public:
      LayoutDescription(const FieldMask &mask,
                        const Domain &domain,
                        size_t blocking_factor,
                        FieldSpaceNode *owner);
      LayoutDescription(const LayoutDescription &rhs);
      ~LayoutDescription(void);
    public:
      LayoutDescription& operator=(const LayoutDescription &rhs);
      void* operator new(size_t count);
      void operator delete(void *ptr);
    public:
      void compute_copy_offsets(const FieldMask &copy_mask, 
                                PhysicalInstance inst,
                                std::vector<Domain::CopySrcDstField> &fields);
      void compute_copy_offsets(const std::vector<FieldID> &copy_fields,
                                PhysicalInstance inst,
                                std::vector<Domain::CopySrcDstField> &fields);
    public:
      void add_field_info(FieldID fid, unsigned index,
                          size_t offset, size_t field_size);
      const Domain::CopySrcDstField& find_field_info(FieldID fid) const;
      size_t get_layout_size(void) const;
    public:
      bool match_shape(const size_t field_size) const;
      bool match_shape(const std::vector<size_t> &field_sizes, 
                       const size_t bf) const;
    public:
      bool match_layout(const FieldMask &mask, 
                        const size_t vol, const size_t bf) const;
      bool match_layout(const FieldMask &mask,
                        const Domain &d, const size_t bf) const;
      bool match_layout(LayoutDescription *rhs) const;
    public:
      void set_descriptor(FieldDataDescriptor &desc, unsigned fid_idx) const;
    public:
      void pack_layout_description(Serializer &rez, AddressSpaceID target);
      void unpack_layout_description(Deserializer &derez);
      void update_known_nodes(AddressSpaceID target);
      static LayoutDescription* handle_unpack_layout_description(
          Deserializer &derez, AddressSpaceID source, RegionNode *node);
    public:
      static size_t compute_layout_volume(const Domain &d);
    public:
      const FieldMask allocated_fields;
      const size_t blocking_factor;
      const size_t volume;
      FieldSpaceNode *const owner;
    protected:
      std::map<FieldID,Domain::CopySrcDstField> field_infos;
      // Remember these indexes are only good on the local node and
      // have to be transformed when the manager is sent remotely
      std::map<unsigned/*index*/,FieldID> field_indexes;
    protected:
      // Memoized value for matching physical instances
      std::map<unsigned/*offset*/,unsigned/*size*/> offset_size_map;
    protected:
      Reservation layout_lock; 
      std::map<FIELD_TYPE,LegionVector<OffsetEntry>::aligned > 
                                                  memoized_offsets;
      NodeSet known_nodes;
    };
 
    /**
     * \class PhysicalManager
     * This class abstracts a physical instance in memory
     * be it a normal instance or a reduction instance.
     */
    class PhysicalManager : public DistributedCollectable {
    public:
      PhysicalManager(RegionTreeForest *ctx, DistributedID did,
                      AddressSpaceID owner_space, AddressSpaceID local_space,
                      Memory mem, PhysicalInstance inst);
      virtual ~PhysicalManager(void);
    public:
      virtual Accessor::RegionAccessor<Accessor::AccessorType::Generic>
        get_accessor(void) const = 0;
      virtual Accessor::RegionAccessor<Accessor::AccessorType::Generic>
        get_field_accessor(FieldID fid) const = 0;
      virtual bool is_reduction_manager(void) const = 0;
      virtual InstanceManager* as_instance_manager(void) const = 0;
      virtual ReductionManager* as_reduction_manager(void) const = 0;
      virtual size_t get_instance_size(void) const = 0;
      virtual void notify_activate(void);
      virtual void garbage_collect(void) = 0;
      virtual void notify_valid(void);
      virtual void notify_invalid(void) = 0;
      virtual void notify_new_remote(AddressSpaceID sid);
      virtual DistributedID send_manager(AddressSpaceID target, 
                               std::set<PhysicalManager*> &needed_managers) = 0;
    public:
      inline PhysicalInstance get_instance(void) const
      {
#ifdef DEBUG_HIGH_LEVEL
        assert(instance.exists());
#endif
        return instance;
      }
    public:
      RegionTreeForest *const context;
      const Memory memory;
    protected:
      PhysicalInstance instance;
    };

    /**
     * \class InstanceManager
     * A class for managing normal physical instances
     */
    class InstanceManager : public PhysicalManager {
    public:
      static const AllocationType alloc_type = INSTANCE_MANAGER_ALLOC;
    public:
      enum InstanceFlag {
        NO_INSTANCE_FLAG = 0x00000000,
        PERSISTENT_FLAG  = 0x00000001,
        ATTACH_FILE_FLAG = 0x00000002,
      };
    public:
      InstanceManager(RegionTreeForest *ctx, DistributedID did,
                      AddressSpaceID owner_space, AddressSpaceID local_space,
                      Memory mem, PhysicalInstance inst, RegionNode *node,
                      LayoutDescription *desc, Event use_event, 
                      unsigned depth, InstanceFlag flag = NO_INSTANCE_FLAG);
      InstanceManager(const InstanceManager &rhs);
      virtual ~InstanceManager(void);
    public:
      InstanceManager& operator=(const InstanceManager &rhs);
    public:
      virtual Accessor::RegionAccessor<Accessor::AccessorType::Generic>
        get_accessor(void) const;
      virtual Accessor::RegionAccessor<Accessor::AccessorType::Generic>
        get_field_accessor(FieldID fid) const;
      virtual bool is_reduction_manager(void) const;
      virtual InstanceManager* as_instance_manager(void) const;
      virtual ReductionManager* as_reduction_manager(void) const;
      virtual size_t get_instance_size(void) const;
      virtual void garbage_collect(void);
      virtual void notify_valid(void);
      virtual void notify_invalid(void);
    public:
      inline Event get_use_event(void) const { return use_event; }
      Event get_recycle_event(void);
    public:
      MaterializedView* create_top_view(unsigned depth);
      void compute_copy_offsets(const FieldMask &copy_mask,
                                std::vector<Domain::CopySrcDstField> &fields);
      void compute_copy_offsets(const std::vector<FieldID> &copy_fields,
                                std::vector<Domain::CopySrcDstField> &fields);
    public:
      void set_descriptor(FieldDataDescriptor &desc, unsigned fid_idx) const;
    public:
      virtual DistributedID send_manager(AddressSpaceID target, 
                                 std::set<PhysicalManager*> &needed_managers);
      static void handle_send_manager(RegionTreeForest *context, 
                                      AddressSpaceID source,
                                      Deserializer &derez);
    public:
      void pack_manager(Serializer &rez, AddressSpaceID target);
      static InstanceManager* unpack_manager(Deserializer &derez,
                                             RegionTreeForest *context, 
                                             DistributedID did,
                                             AddressSpaceID source,
                                             bool make = true);
    public:
      void add_valid_view(MaterializedView *view);
      void remove_valid_view(MaterializedView *view);
      bool match_instance(size_t field_size, const Domain &dom) const;
      bool match_instance(const std::vector<size_t> &fields_sizes,
                          const Domain &dom, const size_t bf) const;
    public:
      bool is_persistent(void) const;
      void make_persistent(AddressSpaceID origin);
      static void handle_make_persistent(Deserializer &derez,
                                         RegionTreeForest *context,
                                         AddressSpaceID source);
    public:
      bool is_attached_file(void) const;
    public:
      RegionNode *const region_node;
      LayoutDescription *const layout;
      // Event that needs to trigger before we can start using
      // this physical instance.
      const Event use_event;
      const unsigned depth;
    protected:
      // Keep track of whether we've recycled this instance or not
      bool recycled;
      // Keep a set of the views we need to see when recycling
      std::set<MaterializedView*> valid_views;
    protected:
      // This is monotonic variable that once it becomes true
      // will remain true for the duration of the instance lifetime.
      // If set to true, it should prevent the instance from ever
      // being collected before the context in which it was created
      // is destroyed.
      InstanceFlag instance_flags;
    };

    /**
     * \class ReductionManager
     * An abstract class for managing reduction physical instances
     */
    class ReductionManager : public PhysicalManager {
    public:
      ReductionManager(RegionTreeForest *ctx, DistributedID did,
                       AddressSpaceID owner_space, AddressSpaceID local_space,
                       Memory mem, PhysicalInstance inst, 
                       RegionNode *region_node, ReductionOpID redop, 
                       const ReductionOp *op);
      virtual ~ReductionManager(void);
    public:
      virtual Accessor::RegionAccessor<Accessor::AccessorType::Generic>
        get_accessor(void) const = 0;
      virtual Accessor::RegionAccessor<Accessor::AccessorType::Generic>
        get_field_accessor(FieldID fid) const = 0;
      virtual bool is_reduction_manager(void) const;
      virtual InstanceManager* as_instance_manager(void) const;
      virtual ReductionManager* as_reduction_manager(void) const;
      virtual size_t get_instance_size(void) const = 0;
      virtual void garbage_collect(void);
      virtual void notify_invalid(void);
    public:
      virtual bool is_foldable(void) const = 0;
      virtual void find_field_offsets(const FieldMask &reduce_mask,
          std::vector<Domain::CopySrcDstField> &fields) = 0;
      virtual Event issue_reduction(Operation *op,
          const std::vector<Domain::CopySrcDstField> &src_fields,
          const std::vector<Domain::CopySrcDstField> &dst_fields,
          Domain space, Event precondition, bool reduction_fold,
          bool precise_domain) = 0;
      virtual Domain get_pointer_space(void) const = 0;
    public:
      virtual bool is_list_manager(void) const = 0;
      virtual ListReductionManager* as_list_manager(void) const = 0;
      virtual FoldReductionManager* as_fold_manager(void) const = 0;
    public:
      virtual DistributedID send_manager(AddressSpaceID target, 
                        std::set<PhysicalManager*> &needed_managers);
    public:
      static void handle_send_manager(RegionTreeForest *context,
                                      AddressSpaceID source,
                                      Deserializer &derez);
    public:
      void pack_manager(Serializer &rez);
      static ReductionManager* unpack_manager(Deserializer &derez,
                            RegionTreeForest *context, 
                            DistributedID did, bool make = true);
    public:
      ReductionView* create_view(void);
    public:
      const ReductionOp *const op;
      const ReductionOpID redop;
      RegionNode *const region_node;
    };

    /**
     * \class ListReductionManager
     * A class for storing list reduction instances
     */
    class ListReductionManager : public ReductionManager {
    public:
      static const AllocationType alloc_type = LIST_MANAGER_ALLOC;
    public:
      ListReductionManager(RegionTreeForest *ctx, DistributedID did,
                           AddressSpaceID owner_space, 
                           AddressSpaceID local_space,
                           Memory mem, PhysicalInstance inst, 
                           RegionNode *node, ReductionOpID redop, 
                           const ReductionOp *op, Domain dom);
      ListReductionManager(const ListReductionManager &rhs);
      virtual ~ListReductionManager(void);
    public:
      ListReductionManager& operator=(const ListReductionManager &rhs);
    public:
      virtual Accessor::RegionAccessor<Accessor::AccessorType::Generic>
        get_accessor(void) const;
      virtual Accessor::RegionAccessor<Accessor::AccessorType::Generic>
        get_field_accessor(FieldID fid) const;
      virtual size_t get_instance_size(void) const;
    public:
      virtual bool is_foldable(void) const;
      virtual void find_field_offsets(const FieldMask &reduce_mask,
          std::vector<Domain::CopySrcDstField> &fields);
      virtual Event issue_reduction(Operation *op,
          const std::vector<Domain::CopySrcDstField> &src_fields,
          const std::vector<Domain::CopySrcDstField> &dst_fields,
          Domain space, Event precondition, bool reduction_fold,
          bool precise_domain);
      virtual Domain get_pointer_space(void) const;
    public:
      virtual bool is_list_manager(void) const;
      virtual ListReductionManager* as_list_manager(void) const;
      virtual FoldReductionManager* as_fold_manager(void) const;
    protected:
      const Domain ptr_space;
    };

    /**
     * \class FoldReductionManager
     * A class for representing fold reduction instances
     */
    class FoldReductionManager : public ReductionManager {
    public:
      static const AllocationType alloc_type = FOLD_MANAGER_ALLOC;
    public:
      FoldReductionManager(RegionTreeForest *ctx, DistributedID did,
                           AddressSpaceID owner_space, 
                           AddressSpaceID local_space,
                           Memory mem, PhysicalInstance inst, 
                           RegionNode *node, ReductionOpID redop, 
                           const ReductionOp *op);
      FoldReductionManager(const FoldReductionManager &rhs);
      virtual ~FoldReductionManager(void);
    public:
      FoldReductionManager& operator=(const FoldReductionManager &rhs);
    public:
      virtual Accessor::RegionAccessor<Accessor::AccessorType::Generic>
        get_accessor(void) const;
      virtual Accessor::RegionAccessor<Accessor::AccessorType::Generic>
        get_field_accessor(FieldID fid) const;
      virtual size_t get_instance_size(void) const;
    public:
      virtual bool is_foldable(void) const;
      virtual void find_field_offsets(const FieldMask &reduce_mask,
          std::vector<Domain::CopySrcDstField> &fields);
      virtual Event issue_reduction(Operation *op,
          const std::vector<Domain::CopySrcDstField> &src_fields,
          const std::vector<Domain::CopySrcDstField> &dst_fields,
          Domain space, Event precondition, bool reduction_fold,
          bool precise_domain);
      virtual Domain get_pointer_space(void) const;
    public:
      virtual bool is_list_manager(void) const;
      virtual ListReductionManager* as_list_manager(void) const;
      virtual FoldReductionManager* as_fold_manager(void) const;
    };

    /**
     * \class Logicalview 
     * This class is the abstract base class for representing
     * the logical view onto one or more physical instances
     * in memory.  Logical views are reference counted
     * and will delete themselves once they no longer have
     * any valid handles.
     */
    class LogicalView : public HierarchicalCollectable {
    public:
      LogicalView(RegionTreeForest *ctx, DistributedID did,
                  AddressSpaceID owner_proc, DistributedID own_did,
                  RegionTreeNode *node);
      virtual ~LogicalView(void);
    public:
      virtual bool is_reduction_view(void) const = 0;
      virtual InstanceView* as_instance_view(void) const = 0;
      virtual ReductionView* as_reduction_view(void) const = 0;
      virtual bool has_manager(void) const = 0;
      virtual PhysicalManager* get_manager(void) const = 0;
      virtual bool has_parent(void) const = 0;
      virtual LogicalView* get_parent(void) const = 0;
    public:
      virtual void find_copy_preconditions(ReductionOpID redop, bool reading,
                                           const FieldMask &copy_mask,
                     LegionMap<Event,FieldMask>::aligned &preconditions) = 0;
      virtual void add_copy_user(ReductionOpID redop, Event copy_term,
                                 const FieldMask &mask, bool reading) = 0;
      virtual InstanceRef add_user(PhysicalUser &user) = 0;
      virtual bool reduce_to(ReductionOpID redop, 
                             const FieldMask &reduce_mask,
                     std::vector<Domain::CopySrcDstField> &src_fields) = 0;
    public:
      virtual void notify_activate(void) = 0;
      virtual void garbage_collect(void) = 0;
      virtual void notify_valid(void) = 0;
      virtual void notify_invalid(void) = 0;
    public:
      void defer_collect_user(Event term_event);
      virtual void collect_users(const std::set<Event> &term_events) = 0;
      static void handle_deferred_collect(LogicalView *view,
                                          const std::set<Event> &term_events);
    public:
      void send_back_user(const PhysicalUser &user);
      virtual void process_send_back_user(AddressSpaceID source,
                                          PhysicalUser &user) = 0;
      static void handle_send_back_user(RegionTreeForest *context,
                                        Deserializer &derez,
                                        AddressSpaceID source);
    public:
      DistributedID send_state(AddressSpaceID target,
                               const FieldMask &send_mask,
                       LegionMap<LogicalView*,FieldMask>::aligned &needed_views,
                               std::set<PhysicalManager*> &needed_managers);
      DistributedID send_back_state(AddressSpaceID target,
                                    const FieldMask &send_mask,
                                   std::set<PhysicalManager*> &needed_managers);
    protected:
      virtual void send_updates(DistributedID remote_did, 
                                AddressSpaceID target, FieldMask send_mask,
                       LegionMap<LogicalView*,FieldMask>::aligned &needed_views,
                               std::set<PhysicalManager*> &needed_managers) = 0; 
      virtual void send_view_preamble(Serializer &rez, DistributedID parent_did,
                                      DistributedID manager_did, 
                                      DistributedID did,
                                      DistributedID remote_did,
                                      const FieldMask &send_mask) = 0;
      virtual void send_back_view_preamble(Serializer &rez, 
                                           DistributedID parent_did,
                                           DistributedID manager_did,
                                           DistributedID new_owner_did,
                                           DistributedID did,
                                           const FieldMask &send_mask) = 0;
      virtual void pack_view(Serializer &rez, bool send_back,
                             AddressSpaceID target, const FieldMask &pack_mask,
                       LegionMap<LogicalView*,FieldMask>::aligned &needed_views,
                               std::set<PhysicalManager*> &needed_managers) = 0;
      virtual void send_packed_view(AddressSpaceID target, Serializer &rez) = 0;
      virtual void send_back_packed_view(AddressSpaceID target,
                                         Serializer &rez) = 0;
    public:
      RegionTreeForest *const context;
      RegionTreeNode *const logical_node;
    protected:
      Reservation view_lock;
    };

    /**
     * \class InstanceView 
     * The InstanceView class is used for managing the meta-data
     * for one or more physical instances which represent the
     * up-to-date version from a logical region's perspective.
     * The InstaceView class has two sub-classes: materialized
     * views which represent a single physical instance, or
     * composite views which contain multiple physical instances.
     */
    class InstanceView : public LogicalView {
    public:
      InstanceView(RegionTreeForest *ctx, DistributedID did,
                   AddressSpaceID owner_proc, DistributedID own_did,
                   RegionTreeNode *node);
      virtual ~InstanceView(void);
    public:
      virtual bool is_reduction_view(void) const;
      virtual InstanceView* as_instance_view(void) const;
      virtual ReductionView* as_reduction_view(void) const;
      virtual bool has_manager(void) const = 0;
      virtual PhysicalManager* get_manager(void) const = 0;
      virtual bool has_parent(void) const = 0;
      virtual LogicalView* get_parent(void) const = 0;
      virtual bool is_persistent(void) const = 0;
    public:
      virtual void find_copy_preconditions(ReductionOpID redop, bool reading,
                                           const FieldMask &copy_mask,
                     LegionMap<Event,FieldMask>::aligned &preconditions) = 0;
      virtual void add_copy_user(ReductionOpID redop, Event copy_term,
                                 const FieldMask &mask, bool reading) = 0;
      virtual InstanceRef add_user(PhysicalUser &user) = 0;
      virtual bool reduce_to(ReductionOpID redop, 
                             const FieldMask &reduce_mask,
                     std::vector<Domain::CopySrcDstField> &src_fields) = 0;
    public:
      virtual void notify_activate(void) = 0;
      virtual void garbage_collect(void) = 0;
      virtual void notify_valid(void) = 0;
      virtual void notify_invalid(void) = 0;
    public:
      virtual void collect_users(const std::set<Event> &term_events) = 0;
    public:
      virtual void process_send_back_user(AddressSpaceID source,
                                          PhysicalUser &user) = 0;
    public: // Virtual methods specific to InstanceView start here
      virtual bool is_deferred_view(void) const = 0;
      virtual MaterializedView* as_materialized_view(void) const = 0;
      virtual DeferredView* as_deferred_view(void) const = 0;
    public:
      virtual bool has_parent_view(void) const = 0;
      virtual InstanceView* get_parent_view(void) const = 0;
      virtual InstanceView* get_subview(const ColorPoint &c) = 0;
    public:
      virtual void copy_to(const FieldMask &copy_mask, 
                   std::vector<Domain::CopySrcDstField> &dst_fields) = 0;
      virtual void copy_from(const FieldMask &copy_mask, 
                   std::vector<Domain::CopySrcDstField> &src_fields) = 0;
      virtual bool has_war_dependence(const RegionUsage &usage, 
                                      const FieldMask &user_mask) = 0;
    public:
      virtual void send_updates(DistributedID remote_did, 
                                AddressSpaceID target, FieldMask send_mask,
                       LegionMap<LogicalView*,FieldMask>::aligned &needed_views,
                               std::set<PhysicalManager*> &needed_managers) = 0; 
      virtual void send_view_preamble(Serializer &rez, DistributedID parent_did,
                                      DistributedID manager_did, 
                                      DistributedID did,
                                      DistributedID remote_did,
                                      const FieldMask &send_mask) = 0;
      virtual void send_back_view_preamble(Serializer &rez, 
                                           DistributedID parent_did,
                                           DistributedID manager_did,
                                           DistributedID new_owner_did,
                                           DistributedID did,
                                           const FieldMask &send_mask) = 0;
      virtual void pack_view(Serializer &rez, bool send_back,
                             AddressSpaceID target, const FieldMask &pack_mask,
                       LegionMap<LogicalView*,FieldMask>::aligned &needed_views,
                               std::set<PhysicalManager*> &needed_managers) = 0;
      virtual void send_packed_view(AddressSpaceID target, Serializer &rez) = 0;
      virtual void send_back_packed_view(AddressSpaceID target,
                                         Serializer &rez) = 0;
    public:
      void add_alias_did(DistributedID did);
    public:
      static void handle_send_subscriber(RegionTreeForest *context,
                                         Deserializer &derez,
                                         AddressSpaceID source);
    protected:
      // A list of aliased distributed IDs for this view
      std::set<DistributedID> aliases;
    };

    /**
     * \class MaterializedView 
     * The MaterializedView class is used for representing a given
     * logical view onto a single physical instance.
     */
    class MaterializedView : public InstanceView {
    public:
      static const AllocationType alloc_type = MATERIALIZED_VIEW_ALLOC;
    public:
      MaterializedView(RegionTreeForest *ctx, DistributedID did,
                       AddressSpaceID owner_proc, DistributedID own_did,
                       RegionTreeNode *node, InstanceManager *manager,
                       MaterializedView *parent, unsigned depth);
      MaterializedView(const MaterializedView &rhs);
      virtual ~MaterializedView(void);
    public:
      MaterializedView& operator=(const MaterializedView &rhs);
    public:
      Memory get_location(void) const;
      size_t get_blocking_factor(void) const;
      const FieldMask& get_physical_mask(void) const;
    public:
      virtual bool is_deferred_view(void) const;
      virtual MaterializedView* as_materialized_view(void) const;
      virtual DeferredView* as_deferred_view(void) const;
    public:
      virtual bool has_parent_view(void) const;
      virtual InstanceView* get_parent_view(void) const;
      virtual InstanceView* get_subview(const ColorPoint &c);
      bool add_subview(MaterializedView *view, const ColorPoint &c);
      MaterializedView* get_materialized_subview(const ColorPoint &c);
      MaterializedView* get_materialized_parent_view(void) const;
    public:
      void copy_field(FieldID fid, std::vector<Domain::CopySrcDstField> &infos);
    public:
      virtual void copy_to(const FieldMask &copy_mask, 
                   std::vector<Domain::CopySrcDstField> &dst_fields);
      virtual void copy_from(const FieldMask &copy_mask, 
                   std::vector<Domain::CopySrcDstField> &src_fields);
      virtual bool reduce_to(ReductionOpID redop, const FieldMask &copy_mask,
                     std::vector<Domain::CopySrcDstField> &dst_fields);
      virtual bool has_war_dependence(const RegionUsage &usage, 
                              const FieldMask &user_mask);
    public:
      void accumulate_events(std::set<Event> &all_events);
    public:
      virtual bool has_manager(void) const { return true; }
      virtual PhysicalManager* get_manager(void) const { return manager; }
      virtual bool has_parent(void) const { return (parent != NULL); }
      virtual LogicalView* get_parent(void) const { return parent; }
    public:
      virtual void find_copy_preconditions(ReductionOpID redop, bool reading,
                                           const FieldMask &copy_mask,
                         LegionMap<Event,FieldMask>::aligned &preconditions);
      virtual void add_copy_user(ReductionOpID redop, Event copy_term,
                                 const FieldMask &mask, bool reading);
      virtual InstanceRef add_user(PhysicalUser &user);
    public:
      virtual void notify_activate(void);
      virtual void garbage_collect(void);
      virtual void notify_valid(void);
      virtual void notify_invalid(void);
      virtual void collect_users(const std::set<Event> &term_users);
      virtual void process_send_back_user(AddressSpaceID source,
                                          PhysicalUser &user);
    protected:
      void add_user_above(std::set<Event> &wait_on, PhysicalUser &user);
      template<bool ABOVE>
      void add_local_user(std::set<Event> &wait_on, 
                          const PhysicalUser &user);
      void add_copy_user_above(PhysicalUser &user);
      void add_local_copy_user(PhysicalUser &user);
    protected: 
      void find_copy_preconditions_above(const ColorPoint &child_color,
                                   ReductionOpID redop, bool reading,
                                   const FieldMask &copy_mask,
                   LegionMap<Event,FieldMask>::aligned &preconditions);
      template<bool ABOVE>
      void find_local_copy_preconditions(const ColorPoint &local_color,
                                   ReductionOpID redop, bool reading,
                                   const FieldMask &copy_mask,
                           LegionMap<Event,FieldMask>::aligned &preconditions);
      bool has_war_dependence_above(const RegionUsage &usage,
                                    const FieldMask &user_mask,
                                    const ColorPoint &child_color);
      void update_versions(const FieldMask &update_mask);
      void filter_local_users(Event term_event);
      void filter_local_users(const std::set<Event> &term_events);
      template<AllocationType ALLOC>
      void condense_user_list(typename
          LegionList<PhysicalUser,ALLOC>::track_aligned &users, bool previous);
      void find_atomic_reservations(InstanceRef &target, const FieldMask &mask);
    public:
      void set_descriptor(FieldDataDescriptor &desc, unsigned fid_idx) const;
    public:
      virtual void send_updates(DistributedID remote_did, 
                                AddressSpaceID target, FieldMask send_mask,
                       LegionMap<LogicalView*,FieldMask>::aligned &needed_views,
                               std::set<PhysicalManager*> &needed_managers); 
      virtual void send_view_preamble(Serializer &rez, DistributedID parent_did,
                                      DistributedID manager_did, 
                                      DistributedID did,
                                      DistributedID remote_did,
                                      const FieldMask &send_mask);
      virtual void send_back_view_preamble(Serializer &rez, 
                                           DistributedID parent_did,
                                           DistributedID manager_did,
                                           DistributedID new_owner_did,
                                           DistributedID did,
                                           const FieldMask &send_mask);
      virtual void pack_view(Serializer &rez, bool send_back,
                             AddressSpaceID target, const FieldMask &pack_mask,
                       LegionMap<LogicalView*,FieldMask>::aligned &needed_views,
                               std::set<PhysicalManager*> &needed_managers);
      virtual void send_packed_view(AddressSpaceID target, Serializer &rez);
      virtual void send_back_packed_view(AddressSpaceID target,Serializer &rez);
    public:
      virtual bool is_persistent(void) const;
      void make_persistent(void);
    protected:
      void unpack_materialized_view(Deserializer &derez, 
                                    AddressSpaceID source, bool need_lock);
      void process_updates(Deserializer &derez, AddressSpaceID source);
    public:
      static void handle_send_materialized_view(RegionTreeForest *context, 
                                                Deserializer &derez,
                                                AddressSpaceID source);
      static void handle_send_back_materialized_view(
                      RegionTreeForest *context, Deserializer &derez,
                      AddressSpaceID source); 
      static void handle_send_updates(RegionTreeForest *context,
                                      Deserializer &derez,
                                      AddressSpaceID source);
      template<AllocationType ALLOC>
      static void filter_list(typename 
                              LegionList<PhysicalUser,ALLOC>::track_aligned 
                              &user_list, const FieldMask &filter_mask);
    public:
      void send_back_atomic_reservations(
          const std::vector<std::pair<FieldID,Reservation> > &send_back);
      void process_atomic_reservations(Deserializer &derez);
      static void handle_send_back_atomic(RegionTreeForest *ctx,
                                          Deserializer &derez);
    public:
      InstanceManager *const manager;
      MaterializedView *const parent;
      const unsigned depth;
    protected:
      // Keep track of the locks used for managing atomic coherence
      // on individual fields of this materialized view. Only the
      // top-level view for an instance needs to track this.
      std::map<FieldID,Reservation> atomic_reservations;
      // Keep track of the child views
      std::map<ColorPoint,MaterializedView*> children;
      // These are the sets of users in the current and next epochs
      // for performing dependence analysis
      LegionList<PhysicalUser,CURR_PHYSICAL_ALLOC>::track_aligned 
                                                      curr_epoch_users;
      LegionList<PhysicalUser,PREV_PHYSICAL_ALLOC>::track_aligned 
                                                      prev_epoch_users;
      // Keep track of how many outstanding references we have
      // for each of the user events
      LegionSet<Event,EVENT_REFERENCE_ALLOC>::tracked event_references;
      // Version information for each of the fields
      LegionMap<VersionID,FieldMask,
                PHYSICAL_VERSION_ALLOC>::track_aligned current_versions;
    };

    /**
     * \class DeferredView
     * A DeferredView class is an abstract class the complements
     * the MaterializedView class. While materialized views are 
     * actual views onto a real instance, deferred views are 
     * effectively place holders for non-physical isntances which
     * contain enough information to perform the necessary 
     * operations to bring a materialized view up to date for 
     * specific fields. There are several different flavors of
     * deferred views and this class is the base type.
     */
    class DeferredView : public InstanceView {
    public:
      struct ReductionEpoch {
      public:
        ReductionEpoch(void)
          : redop(0) { }
        ReductionEpoch(ReductionView *v, ReductionOpID r, const FieldMask &m)
          : valid_fields(m), redop(r) { views.insert(v); }
      public:
        FieldMask valid_fields;
        ReductionOpID redop;
        std::set<ReductionView*> views;
        NodeSet remote_nodes;
      };
    public:
      DeferredView(RegionTreeForest *ctx, DistributedID did,
                   AddressSpaceID owner_proc, DistributedID own_did,
                   RegionTreeNode *node);
      virtual ~DeferredView(void);
    public:
      // Deferred views never have managers
      virtual bool has_manager(void) const { return false; }
      virtual PhysicalManager* get_manager(void) const
      { return NULL; }
      virtual bool has_parent(void) const = 0;
      virtual LogicalView* get_parent(void) const = 0;
      // Deferred views are never persistent
      virtual bool is_persistent(void) const { return false; }
    public:
      // These virtual function should never be called for deferred views
      virtual void find_copy_preconditions(ReductionOpID redop, bool reading,
                                           const FieldMask &copy_mask,
                      LegionMap<Event,FieldMask>::aligned &preconditions)
        { assert(false); }
      virtual void add_copy_user(ReductionOpID redop, Event copy_term,
                                 const FieldMask &mask, bool reading)
                                 { assert(false); }
      virtual InstanceRef add_user(PhysicalUser &user);
      virtual bool reduce_to(ReductionOpID redop, const FieldMask &reduce_mask,
                             std::vector<Domain::CopySrcDstField> &src_fields)
        { assert(false); return false; }
    public:
      virtual void notify_activate(void) = 0;
      virtual void garbage_collect(void) = 0;
      virtual void notify_valid(void) = 0;
      virtual void notify_invalid(void) = 0;
    public:
      // Should never be called
      virtual void collect_users(const std::set<Event> &term_events)
        { assert(false); }
      virtual void process_send_back_user(AddressSpaceID source,
                                          PhysicalUser &user)
        { assert(false); }
    public:
      virtual bool is_deferred_view(void) const { return true; }
      virtual MaterializedView* as_materialized_view(void) const 
        { return NULL; }
      virtual DeferredView* as_deferred_view(void) const 
        { return const_cast<DeferredView*>(this); }
    public:
      virtual bool is_composite_view(void) const = 0;
      virtual FillView* as_fill_view(void) const = 0;
      virtual CompositeView* as_composite_view(void) const = 0;
    public:
      virtual bool has_parent_view(void) const = 0;
      virtual InstanceView* get_parent_view(void) const = 0;
      virtual InstanceView* get_subview(const ColorPoint &c) = 0;
    public:
      // Deferred instances should never be copied to or from directly
      virtual void copy_to(const FieldMask &copy_mask,
                    std::vector<Domain::CopySrcDstField> &dst_fields)
        { assert(false); }
      virtual void copy_from(const FieldMask &copy_mask,
                    std::vector<Domain::CopySrcDstField> &src_fields)
        { assert(false); }
      virtual bool has_war_dependence(const RegionUsage &usage,
                                      const FieldMask &user_mask)
        { assert(false); return false; }
    public:
      void update_reduction_views(ReductionView *view, 
                                  const FieldMask &valid_mask,
                                  bool update_parent = true);
    protected:
      void update_reduction_views_above(ReductionView *view,
                                        const FieldMask &valid_mask,
                                        DeferredView *from_child);
      void update_local_reduction_views(ReductionView *view,
                                        const FieldMask &valid_mask);
      virtual void update_child_reduction_views(ReductionView *view,
                                                const FieldMask &valid_mask,
                                                DeferredView *skip = NULL) = 0;
      void flush_reductions(const MappableInfo &info,
                            MaterializedView *dst,
                            const FieldMask &reduce_mask,
                            LegionMap<Event,FieldMask>::aligned &conditions);
      void flush_reductions_across(const MappableInfo &info,
                                   MaterializedView *dst,
                                   FieldID src_field, FieldID dst_field,
                                   Event dst_precondition,
                                   std::set<Event> &conditions);
      Event find_component_domains(ReductionView *reduction_view,
                                   std::set<Domain> &component_domains);
    protected:
      void activate_deferred(void);
      void garbage_collect_deferred(void);
      void validate_deferred(void);
      void invalidate_deferred(void);
    public:
      virtual void issue_deferred_copies(const MappableInfo &info,
                                         MaterializedView *dst,
                                         const FieldMask &copy_mask,
                                         CopyTracker *tracker = NULL) = 0;
      virtual void issue_deferred_copies(const MappableInfo &info,
                                         MaterializedView *dst,
                                         const FieldMask &copy_mask,
             const LegionMap<Event,FieldMask>::aligned &preconditions,
                   LegionMap<Event,FieldMask>::aligned &postconditions,
                                         CopyTracker *tracker = NULL) = 0;
    public:
      virtual void issue_deferred_copies_across(const MappableInfo &info,
                                                MaterializedView *dst,
                                                FieldID src_field,
                                                FieldID dst_field,
                                                Event precondition,
                                          std::set<Event> &postconditions) = 0;
    public:
      virtual void find_field_descriptors(PhysicalUser &user,
                                          unsigned fid_idx,
                                          Processor local_proc,
                                  std::vector<FieldDataDescriptor> &field_data,
                                          std::set<Event> &preconditions) = 0;
      virtual bool find_field_descriptors(PhysicalUser &user,
                                          unsigned fid_idx,
                                          Processor local_proc,
                                          LowLevel::IndexSpace target,
                                          Event target_precondition,
                                  std::vector<FieldDataDescriptor> &field_data,
                                  std::set<Event> &preconditions,
                             std::vector<LowLevel::IndexSpace> &already_handled,
                             std::set<Event> &already_preconditions) = 0;
    public:
      virtual void send_updates(DistributedID remote_did, 
                                AddressSpaceID target, FieldMask send_mask,
                       LegionMap<LogicalView*,FieldMask>::aligned &needed_views,
                               std::set<PhysicalManager*> &needed_managers) = 0; 
      virtual void send_view_preamble(Serializer &rez, DistributedID parent_did,
                                      DistributedID manager_did, 
                                      DistributedID did,
                                      DistributedID remote_did,
                                      const FieldMask &send_mask) = 0;
      virtual void send_back_view_preamble(Serializer &rez, 
                                           DistributedID parent_did,
                                           DistributedID manager_did,
                                           DistributedID new_owner_did,
                                           DistributedID did,
                                           const FieldMask &send_mask) = 0;
      virtual void pack_view(Serializer &rez, bool send_back,
                             AddressSpaceID target, const FieldMask &pack_mask,
                       LegionMap<LogicalView*,FieldMask>::aligned &needed_views,
                               std::set<PhysicalManager*> &needed_managers) = 0;
      virtual void send_packed_view(AddressSpaceID target, Serializer &rez) = 0;
      virtual void send_back_packed_view(AddressSpaceID target,
                                         Serializer &rez) = 0;
    public:
      bool pack_valid_reductions(Serializer &rez, const FieldMask &update_mask,
                                 AddressSpaceID target, 
                       LegionMap<LogicalView*,FieldMask>::aligned &needed_views,
                                 std::set<PhysicalManager*> &needed_managers);
      void unpack_valid_reductions(Deserializer &derez, FieldSpaceNode *field_node, 
                                   AddressSpaceID source, bool need_lock);
    protected:
      // Track the set of reduction views which need to be applied here
      FieldMask reduction_mask;
      // We need to keep these in order because there may be multiple
      // generations of reductions applied to this instance
      LegionDeque<ReductionEpoch>::aligned reduction_epochs;
    };

    /**
     * \class CompositeView
     * The CompositeView class is used for deferring close
     * operations by representing a valid version of a single
     * logical region with a bunch of different instances.
     */
    class CompositeView : public DeferredView {
    public:
      static const AllocationType alloc_type = COMPOSITE_VIEW_ALLOC; 
    public:
      CompositeView(RegionTreeForest *ctx, DistributedID did,
                    AddressSpaceID owner_proc, RegionTreeNode *node, 
                    DistributedID owner_did, const FieldMask &mask,
                    CompositeView *parent = NULL);
      CompositeView(const CompositeView &rhs);
      virtual ~CompositeView(void);
    public:
      CompositeView& operator=(const CompositeView &rhs);
      void* operator new(size_t count);
      void operator delete(void *ptr);
    public:
      virtual bool has_parent(void) const { return (parent != NULL); }
      virtual LogicalView* get_parent(void) const { return parent; }
    public:
      virtual void notify_activate(void);
      virtual void garbage_collect(void);
      virtual void notify_valid(void);
      virtual void notify_invalid(void);
    public:
      virtual bool is_composite_view(void) const { return true; }
      virtual FillView* as_fill_view(void) const
        { return NULL; }
      virtual CompositeView* as_composite_view(void) const
        { return const_cast<CompositeView*>(this); }
    public:
      virtual bool has_parent_view(void) const;
      virtual InstanceView* get_parent_view(void) const;
      virtual InstanceView* get_subview(const ColorPoint &c);
      bool add_subview(CompositeView *view, const ColorPoint &c);
      void update_valid_mask(const FieldMask &mask);
    public:
      virtual void find_field_descriptors(PhysicalUser &user,
                                          unsigned fid_idx,
                                          Processor local_proc,
                                  std::vector<FieldDataDescriptor> &field_data,
                                          std::set<Event> &preconditions);
      virtual bool find_field_descriptors(PhysicalUser &user,
                                          unsigned fid_idx,
                                          Processor local_proc,
                                          LowLevel::IndexSpace target,
                                          Event target_precondition,
                                  std::vector<FieldDataDescriptor> &field_data,
                                          std::set<Event> &preconditions,
                             std::vector<LowLevel::IndexSpace> &already_handled,
                                       std::set<Event> &already_preconditions);
    public:
      virtual void send_updates(DistributedID remote_did, 
                                AddressSpaceID target, FieldMask send_mask,
                       LegionMap<LogicalView*,FieldMask>::aligned &needed_views,
                               std::set<PhysicalManager*> &needed_managers); 
      virtual void send_view_preamble(Serializer &rez, DistributedID parent_did,
                                      DistributedID manager_did, 
                                      DistributedID did,
                                      DistributedID remote_did,
                                      const FieldMask &send_mask);
      virtual void send_back_view_preamble(Serializer &rez, 
                                           DistributedID parent_did,
                                           DistributedID manager_did,
                                           DistributedID new_owner_did,
                                           DistributedID did,
                                           const FieldMask &send_mask);
      virtual void pack_view(Serializer &rez, bool send_back,
                             AddressSpaceID target, const FieldMask &pack_mask,
                       LegionMap<LogicalView*,FieldMask>::aligned &needed_views,
                               std::set<PhysicalManager*> &needed_managers);
      virtual void send_packed_view(AddressSpaceID target, Serializer &rez);
      virtual void send_back_packed_view(AddressSpaceID target,
                                         Serializer &rez);
    public:
      void add_root(CompositeNode *root, const FieldMask &valid);
      virtual void update_child_reduction_views(ReductionView *view,
                                                const FieldMask &valid_mask,
                                                DeferredView *skip = NULL);
    public:
      virtual void issue_deferred_copies(const MappableInfo &info,
                                         MaterializedView *dst,
                                         const FieldMask &copy_mask,
                                         CopyTracker *tracker = NULL);
      virtual void issue_deferred_copies(const MappableInfo &info,
                                         MaterializedView *dst,
                                         const FieldMask &copy_mask,
             const LegionMap<Event,FieldMask>::aligned &preconditions,
                   LegionMap<Event,FieldMask>::aligned &postconditions,
                                         CopyTracker *tracker = NULL);
    public:
      // Note that copy-across only works for a single field at a time
      virtual void issue_deferred_copies_across(const MappableInfo &info,
                                                MaterializedView *dst,
                                                FieldID src_field,
                                                FieldID dst_field,
                                                Event precondition,
                                         std::set<Event> &postconditions);
    protected:
      void unpack_composite_view(Deserializer &derez, AddressSpaceID source,
                                 bool send_back, bool need_lock);
    public:
      static void handle_send_composite_view(RegionTreeForest *context, 
                                             Deserializer &derez,
                                             AddressSpaceID source);
      static void handle_send_back_composite_view(RegionTreeForest *context,
                                                  Deserializer &derez,
                                                  AddressSpaceID source);
      static void handle_send_composite_update(RegionTreeForest *context,
                                               Deserializer &derez,
                                               AddressSpaceID source);
    public:
      CompositeView *const parent;
    protected:
      // The set of fields represented by this composite view
      FieldMask valid_mask;
      // Keep track of the roots and their field masks
      // There is exactly one root for every field
      LegionMap<CompositeNode*,FieldMask>::aligned roots;
      // Keep track of all the child views
      std::map<ColorPoint,CompositeView*> children;
      // Keep track of which fields have been sent remotely
      LegionMap<AddressSpaceID,FieldMask>::aligned remote_state;
    };

    /**
     * \class CompositeNode
     * A helper class for representing the frozen state of a region
     * tree as part of one or more composite views.
     */
    class CompositeNode : public Collectable {
    public:
      static const AllocationType alloc_type = COMPOSITE_NODE_ALLOC;
    public:
      struct ChildInfo {
      public:
        ChildInfo(void)
          : complete(false) { }
        ChildInfo(bool c, const FieldMask &m)
          : complete(c), open_fields(m) { }
      public:
        bool complete;
        FieldMask open_fields;
      };
    public:
      CompositeNode(RegionTreeNode *logical, CompositeNode *parent);
      CompositeNode(const CompositeNode &rhs);
      ~CompositeNode(void);
    public:
      CompositeNode& operator=(const CompositeNode &rhs);
      void* operator new(size_t count);
      void operator delete(void *ptr);
    public:
      void capture_physical_state(RegionTreeNode *tree_node,
                                  PhysicalState *state,
                                  const FieldMask &capture_mask,
                                  CompositeCloser &closer,
                                  FieldMask &global_dirty,
                                  FieldMask &complete_mask);
      void update_parent_info(const FieldMask &mask);
      void update_child_info(CompositeNode *child, const FieldMask &mask);
      void update_instance_views(InstanceView *view,
                                 const FieldMask &valid_mask);
    public:
      void issue_update_copies(const MappableInfo &info,
                               MaterializedView *dst,
                               FieldMask traversal_mask,
                               const FieldMask &copy_mask,
                       const LegionMap<Event,FieldMask>::aligned &preconditions,
                           LegionMap<Event,FieldMask>::aligned &postconditions,
                               CopyTracker *tracker = NULL);
      void issue_across_copies(const MappableInfo &info,
                               MaterializedView *dst,
                               unsigned src_index,
                               FieldID  src_field,
                               FieldID  dst_field,
                               bool    need_field,
                               std::set<Event> &preconditions,
                               std::set<Event> &postconditions);
    public:
      bool intersects_with(RegionTreeNode *dst);
      const std::set<Domain>& find_intersection_domains(RegionTreeNode *dst);
    public:
      void find_bounding_roots(CompositeView *target, const FieldMask &mask);
    public:
      bool find_field_descriptors(PhysicalUser &user, 
                                  unsigned fid_idx, Processor local_proc, 
                                  LowLevel::IndexSpace target, Event target_pre,
                                  std::vector<FieldDataDescriptor> &field_data,
                                  std::set<Event> &preconditions,
                             std::vector<LowLevel::IndexSpace> &already_handled,
                                  std::set<Event> &already_preconditions);
  public:
      void add_gc_references(void);
      void remove_gc_references(void);
      void add_valid_references(void);
      void remove_valid_references(void);
    protected:
      bool dominates(RegionTreeNode *dst);
    public:
      void pack_composite_node(Serializer &rez, bool send_back,
                               AddressSpaceID target,
                               const FieldMask &send_mask,
                       LegionMap<LogicalView*,FieldMask>::aligned &needed_views,
                               std::set<PhysicalManager*> &needed_managers);
      void unpack_composite_node(Deserializer &derez, AddressSpaceID source);
    public:
      RegionTreeForest *const context;
      RegionTreeNode *const logical_node;
      CompositeNode *const parent;
    protected:
      FieldMask dirty_mask;
      LegionMap<CompositeNode*,ChildInfo>::aligned open_children;
      LegionMap<InstanceView*,FieldMask>::aligned valid_views;
    };

    /**
     * \class FillView
     * This is a deferred view that is used for filling in 
     * fields with a default value.
     */
    class FillView : public DeferredView {
    public:
      static const AllocationType alloc_type = FILL_VIEW_ALLOC;
    public:
      FillView(RegionTreeForest *ctx, DistributedID did,
               AddressSpaceID owner_proc, DistributedID own_did,
               RegionTreeNode *node, const void *value, 
               size_t value_size, bool value_owner = true,
               FillView *parent = NULL);
      FillView(const FillView &rhs);
      virtual ~FillView(void);
    public:
      FillView& operator=(const FillView &rhs);
    public:
      virtual bool has_parent(void) const { return (parent != NULL); }
      virtual LogicalView* get_parent(void) const { return parent; }
    public:
      virtual void notify_activate(void);
      virtual void garbage_collect(void);
      virtual void notify_valid(void);
      virtual void notify_invalid(void);
    public:
      virtual bool is_composite_view(void) const { return false; }
      virtual FillView* as_fill_view(void) const
        { return const_cast<FillView*>(this); }
      virtual CompositeView* as_composite_view(void) const { return NULL; }
    public:
      virtual bool has_parent_view(void) const;
      virtual InstanceView* get_parent_view(void) const;
      virtual InstanceView* get_subview(const ColorPoint &c);
      bool add_subview(FillView *view, const ColorPoint &c);
    public:
      virtual void update_child_reduction_views(ReductionView *view,
                                                const FieldMask &valid_mask,
                                                DeferredView *skip = NULL);
    public:
      virtual void issue_deferred_copies(const MappableInfo &info,
                                         MaterializedView *dst,
                                         const FieldMask &copy_mask,
                                         CopyTracker *tracker = NULL);
      virtual void issue_deferred_copies(const MappableInfo &info,
                                         MaterializedView *dst,
                                         const FieldMask &copy_mask,
             const LegionMap<Event,FieldMask>::aligned &preconditions,
                   LegionMap<Event,FieldMask>::aligned &postconditions,
                                         CopyTracker *tracker = NULL);
    public:
      virtual void issue_deferred_copies_across(const MappableInfo &info,
                                                MaterializedView *dst,
                                                FieldID src_field,
                                                FieldID dst_field,
                                                Event precondition,
                                          std::set<Event> &postconditions);
    public:
      virtual void find_field_descriptors(PhysicalUser &user,
                                          unsigned fid_idx,
                                          Processor local_proc,
                                  std::vector<FieldDataDescriptor> &field_data,
                                          std::set<Event> &preconditions);
      virtual bool find_field_descriptors(PhysicalUser &user,
                                          unsigned fid_idx,
                                          Processor local_proc,
                                          LowLevel::IndexSpace target,
                                          Event target_precondition,
                                  std::vector<FieldDataDescriptor> &field_data,
                                          std::set<Event> &preconditions,
                             std::vector<LowLevel::IndexSpace> &already_handled,
                                       std::set<Event> &already_preconditions);
    public:
      virtual void send_updates(DistributedID remote_did, 
                                AddressSpaceID target, FieldMask send_mask,
                       LegionMap<LogicalView*,FieldMask>::aligned &needed_views,
                               std::set<PhysicalManager*> &needed_managers); 
      virtual void send_view_preamble(Serializer &rez, DistributedID parent_did,
                                      DistributedID manager_did, 
                                      DistributedID did,
                                      DistributedID remote_did,
                                      const FieldMask &send_mask);
      virtual void send_back_view_preamble(Serializer &rez, 
                                           DistributedID parent_did,
                                           DistributedID manager_did,
                                           DistributedID new_owner_did,
                                           DistributedID did,
                                           const FieldMask &send_mask);
      virtual void pack_view(Serializer &rez, bool send_back,
                             AddressSpaceID target, const FieldMask &pack_mask,
                       LegionMap<LogicalView*,FieldMask>::aligned &needed_views,
                               std::set<PhysicalManager*> &needed_managers);
      virtual void send_packed_view(AddressSpaceID target, Serializer &rez);
      virtual void send_back_packed_view(AddressSpaceID target,
                                         Serializer &rez);
    public:
      void unpack_fill_view(Deserializer &derez, AddressSpaceID source,
                            bool send_back, bool need_lock);
    public:
      static void handle_send_fill_view(RegionTreeForest *context, 
                                        Deserializer &derez,
                                        AddressSpaceID source);
      static void handle_send_back_fill_view(RegionTreeForest *context,
                                             Deserializer &derez,
                                             AddressSpaceID source);
      static void handle_fill_update(RegionTreeForest *context,
                                     Deserializer &derez,
                                     AddressSpaceID source);
    public:
      FillView *const parent;
    protected:
      const void *value;
      size_t value_size;
      bool  value_owner;
    protected:
      // Keep track of the child views
      std::map<ColorPoint,FillView*> children;
    };

    /**
     * \class ReductionView
     * The ReductionView class is used for providing a view
     * onto reduction physical instances from any logical perspective.
     */
    class ReductionView : public LogicalView {
    public:
      static const AllocationType alloc_type = REDUCTION_VIEW_ALLOC;
    public:
      ReductionView(RegionTreeForest *ctx, DistributedID did,
                    AddressSpaceID owner_proc, DistributedID own_did,
                    RegionTreeNode *node, ReductionManager *manager);
      ReductionView(const ReductionView &rhs);
      virtual ~ReductionView(void);
    public:
      ReductionView& operator=(const ReductionView&rhs);
    public:
      void perform_reduction(LogicalView *target, const FieldMask &copy_mask, 
                             Processor local_proc, Operation *op,
                             CopyTracker *tracker = NULL);
      Event perform_deferred_reduction(MaterializedView *target,
                                        const FieldMask &copy_mask,
                                        const std::set<Event> &preconditions,
                                        const std::set<Domain> &reduce_domains,
                                        Event domain_precondition,
                                        Operation *op);
      Event perform_deferred_across_reduction(MaterializedView *target,
                                              FieldID dst_field,
                                              FieldID src_field,
                                              unsigned src_index,
                                       const std::set<Event> &preconditions,
                                       const std::set<Domain> &reduce_domains,
                                       Event domain_precondition,
                                       Operation *op);
    public:
      virtual bool is_reduction_view(void) const;
      virtual InstanceView* as_instance_view(void) const;
      virtual ReductionView* as_reduction_view(void) const;
      virtual bool has_manager(void) const { return true; } 
      virtual PhysicalManager* get_manager(void) const;
      virtual bool has_parent(void) const { return false; }
      virtual LogicalView* get_parent(void) const 
        { assert(false); return NULL; } 
    public:
      virtual void find_copy_preconditions(ReductionOpID redop, bool reading,
                                           const FieldMask &copy_mask,
                         LegionMap<Event,FieldMask>::aligned &preconditions);
      virtual void add_copy_user(ReductionOpID redop, Event copy_term,
                                 const FieldMask &mask, bool reading);
      virtual InstanceRef add_user(PhysicalUser &user);
      virtual bool reduce_to(ReductionOpID redop, const FieldMask &copy_mask,
                     std::vector<Domain::CopySrcDstField> &dst_fields);
    public:
      void reduce_from(ReductionOpID redop, const FieldMask &reduce_mask,
                       std::vector<Domain::CopySrcDstField> &src_fields);
    public:
      virtual void notify_activate(void);
      virtual void garbage_collect(void);
      virtual void notify_valid(void);
      virtual void notify_invalid(void);
      virtual void collect_users(const std::set<Event> &term_events);
      virtual void process_send_back_user(AddressSpaceID source,
                                          PhysicalUser &user);
    public:
      virtual void send_updates(DistributedID remote_did, 
                                AddressSpaceID target, FieldMask send_mask,
                       LegionMap<LogicalView*,FieldMask>::aligned &needed_views,
                               std::set<PhysicalManager*> &needed_managers); 
      virtual void send_view_preamble(Serializer &rez, DistributedID parent_did,
                                      DistributedID manager_did, 
                                      DistributedID did,
                                      DistributedID remote_did,
                                      const FieldMask &send_mask);
      virtual void send_back_view_preamble(Serializer &rez, 
                                           DistributedID parent_did,
                                           DistributedID manager_did,
                                           DistributedID new_owner_did,
                                           DistributedID did,
                                           const FieldMask &send_mask);
      virtual void pack_view(Serializer &rez, bool send_back,
                             AddressSpaceID target, const FieldMask &pack_mask,
                       LegionMap<LogicalView*,FieldMask>::aligned &needed_views,
                               std::set<PhysicalManager*> &needed_managers);
      virtual void send_packed_view(AddressSpaceID target, Serializer &rez);
      virtual void send_back_packed_view(AddressSpaceID target,
                                         Serializer &rez);
    public:
      void pack_reduction_view(Serializer &rez);
      void unpack_reduction_view(Deserializer &derez, AddressSpaceID source);
      void process_updates(Deserializer &derez, AddressSpaceID source);
    public:
      static void handle_send_reduction_view(RegionTreeForest *context,
                                Deserializer &derez, AddressSpaceID source);
      static void handle_send_back_reduction_view(RegionTreeForest *context,
                                Deserializer &derez, AddressSpaceID source);
      static void handle_send_update(RegionTreeForest *context,
                                Deserializer &derez, AddressSpaceID source);
    public:
      Memory get_location(void) const;
      ReductionOpID get_redop(void) const;
    public:
      ReductionManager *const manager;
    protected:
      LegionList<PhysicalUser>::aligned reduction_users;
      LegionList<PhysicalUser>::aligned reading_users;
      std::set<Event> event_references;
    };

    /**
     * \class ViewHandle
     * The view handle class provides a handle that
     * properly maintains the reference counting property on
     * physical views for garbage collection purposes.
     */
    class ViewHandle {
    public:
      ViewHandle(void);
      ViewHandle(LogicalView *v);
      ViewHandle(const ViewHandle &rhs);
      ~ViewHandle(void);
    public:
      ViewHandle& operator=(const ViewHandle &rhs);
    public:
      inline bool has_view(void) const { return (view != NULL); }
      inline LogicalView* get_view(void) const { return view; }
      inline bool is_reduction_view(void) const
      {
#ifdef DEBUG_HIGH_LEVEL
        assert(view != NULL);
#endif
        return view->is_reduction_view();
      }
      inline PhysicalManager* get_manager(void) const
      {
#ifdef DEBUG_HIGH_LEVEL
        assert(view != NULL);
#endif
        return view->get_manager();
      }
    private:
      LogicalView *view;
    };

    /**
     * \class MappingRef
     * This class keeps a valid reference to a physical instance that has
     * been allocated and is ready to have dependence analysis performed.
     * Once all the allocations have been performed, then an operation
     * can pass all of the mapping references to the RegionTreeForest
     * to actually perform the operations necessary to make the 
     * region valid and return an InstanceRef.
     */
    class MappingRef {
    public:
      MappingRef(void);
      MappingRef(LogicalView *view, const FieldMask &needed_mask);
      MappingRef(const MappingRef &rhs);
      ~MappingRef(void);
    public:
      MappingRef& operator=(const MappingRef &rhs);
    public:
      inline bool has_ref(void) const { return (view != NULL); }
      inline LogicalView* get_view(void) const { return view; } 
      inline const FieldMask& get_mask(void) const { return needed_fields; }
    private:
      LogicalView *view;
      FieldMask needed_fields;
    };

    /**
     * \class InstanceRef
     * A class for keeping track of references to physical instances
     */
    class InstanceRef {
    public:
      InstanceRef(void);
      InstanceRef(Event ready, const ViewHandle &handle);
      InstanceRef(Event ready, const ViewHandle &handle,
                  const std::vector<Reservation> &locks);
    public:
      bool operator==(const InstanceRef &rhs) const;
      bool operator!=(const InstanceRef &rhs) const;
    public:
      inline bool has_ref(void) const { return handle.has_view(); }
      inline bool has_required_locks(void) const 
                                      { return !needed_locks.empty(); }
      inline Event get_ready_event(void) const { return ready_event; }
      const ViewHandle& get_handle(void) const { return handle; }
      inline void add_reservation(Reservation handle) 
                                  { needed_locks.push_back(handle); }
      void update_atomic_locks(std::map<Reservation,bool> &atomic_locks,
                               bool exclusive) const;
      Memory get_memory(void) const;
      Accessor::RegionAccessor<Accessor::AccessorType::Generic>
        get_accessor(void) const;
      Accessor::RegionAccessor<Accessor::AccessorType::Generic>
        get_field_accessor(FieldID fid) const;
      void add_valid_reference(void);
      void remove_valid_reference(void);
      void pack_reference(Serializer &rez, AddressSpaceID target);
      static InstanceRef unpack_reference(Deserializer &derez,
                                          RegionTreeForest *context,
                                          unsigned depth);
    private:
      Event ready_event;
      ViewHandle handle;
      std::vector<Reservation> needed_locks;
    };

    /**
     * \class MappingTraverser
     * A traverser of the physical region tree for
     * performing the mapping operation.
     */
    template<bool RESTRICTED>
    class MappingTraverser : public PathTraverser {
    public:
      MappingTraverser(RegionTreePath &path, const MappableInfo &info,
                       const RegionUsage &u, const FieldMask &m,
                       Processor target, unsigned idx);
      MappingTraverser(const MappingTraverser &rhs);
      ~MappingTraverser(void);
    public:
      MappingTraverser& operator=(const MappingTraverser &rhs);
    public:
      virtual bool visit_region(RegionNode *node);
      virtual bool visit_partition(PartitionNode *node);
    public:
      const MappingRef& get_instance_ref(void) const;
    protected:
      void traverse_node(RegionTreeNode *node);
      bool map_physical_region(RegionNode *node);
      bool map_reduction_region(RegionNode *node);
      bool map_restricted_physical(RegionNode *node);
      bool map_restricted_reduction(RegionNode *node);
    public:
      const MappableInfo &info;
      const RegionUsage usage;
      const FieldMask user_mask;
      const Processor target_proc;
      const unsigned index;
    protected:
      MappingRef result;
    }; 

  };
};

#endif // __LEGION_REGION_TREE_H__

// EOF
<|MERGE_RESOLUTION|>--- conflicted
+++ resolved
@@ -274,12 +274,8 @@
       bool premap_physical_region(RegionTreeContext ctx,
                                   RegionTreePath &path,
                                   RegionRequirement &req,
-<<<<<<< HEAD
                                   VersionInfo &version_info,
-                                  Mappable *mappable,
-=======
                                   Operation *op,
->>>>>>> 572d76f4
                                   SingleTask *parent_ctx,
                                   Processor local_proc
 #ifdef DEBUG_HIGH_LEVEL
@@ -292,12 +288,8 @@
                                      RegionTreePath &path,
                                      RegionRequirement &req,
                                      unsigned idx,
-<<<<<<< HEAD
                                      VersionInfo &version_info,
-                                     Mappable *mappable,
-=======
                                      Operation *op,
->>>>>>> 572d76f4
                                      Processor local_proc,
                                      Processor target_proc
 #ifdef DEBUG_HIGH_LEVEL
@@ -347,12 +339,8 @@
                                            const MappingRef &ref,
                                            RegionRequirement &req,
                                            unsigned idx,
-<<<<<<< HEAD
                                            VersionInfo &version_info,
-                                           Mappable *mappable,
-=======
                                            Operation *op,
->>>>>>> 572d76f4
                                            Processor local_proc,
                                            Event term_event
 #ifdef DEBUG_HIGH_LEVEL
@@ -388,12 +376,8 @@
 
       Event close_physical_context(RegionTreeContext ctx,
                                    RegionRequirement &req,
-<<<<<<< HEAD
                                    VersionInfo &version_info,
-                                   Mappable *mappable,
-=======
                                    Operation *op,
->>>>>>> 572d76f4
                                    Processor local_proc,
                                    const InstanceRef &ref
 #ifdef DEBUG_HIGH_LEVEL
@@ -3019,14 +3003,9 @@
     class ReductionCloser : public NodeTraverser {
     public:
       ReductionCloser(ContextID ctx, ReductionView *target,
-<<<<<<< HEAD
                       const FieldMask &reduc_mask, 
                       VersionInfo &version_info,
-                      Processor local_proc);
-=======
-                      const FieldMask &reduc_mask,
                       Processor local_proc, Operation *op);
->>>>>>> 572d76f4
       ReductionCloser(const ReductionCloser &rhs);
       ~ReductionCloser(void);
     public:
