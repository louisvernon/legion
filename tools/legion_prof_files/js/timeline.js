// Some of the constants are read in from load_scale_json
var constants = {
  margin_left: 200,
  margin_right: 50,
  margin_bottom: 50,
  margin_top: 50,
  min_feature_width: 3,
  min_gap_width: 1,
  stats_height: 100,
  stats_levels: 4,
  elem_separation: 2,
  line_colors: ["limegreen", "crimson", "goldenrod", "sienna", "orangered",
                "palevioletred", "olivedrab", "cornflowerblue"]
}

var op_dependencies = {};
var base_map = {};
var prof_uid_map = {};

// Contains the children for each stats file
var stats_files = {};

var state = {};
var mouseX = 0;
var statsline = d3.svg.line()
    .interpolate("step-after")
    .x(function(d) { return state.x(+d.time); })
    .y(function(d) { return state.y(+d.count); });
var timeBisector = d3.bisector(function(d) { return d.time; }).left;
// const num_colors = 20;
// var color = d3.scale.linear()
//   .domain([0, num_colors])
//   .range(["green", "blue", "red", "yellow"]);

String.prototype.hashCode = function() {
  var hash = 0;
  if (this.length == 0) return hash;
  for (i = 0; i < this.length; i++) {
    var c = this.charCodeAt(i);
    var b = this.charCodeAt(c % this.length);
    hash = ((hash<<5)-hash)^c^b;
    hash = hash & hash; 
  }
  return Math.abs(hash);
}

function parseURLParameters() {
  var match,
  pl     = /\+/g,  // Regex for replacing addition symbol with a space
  search = /([^&=]+)=?([^&]*)/g,
  decode = function (s) { return decodeURIComponent(s.replace(pl, " ")); },
  query  = window.location.search.substring(1);

  var urlParams = {};
  while (match = search.exec(query))
    urlParams[decode(match[1])] = decode(match[2]);

  if ("collapseAll" in urlParams)
    state.collapseAll = (urlParams["collapseAll"].toLowerCase() === "true");

  if ("resolution" in urlParams)
    state.resolution = Math.max(1, parseFloat(urlParams["resolution"]));
  // adjust zoom
  var zstart = constants.start;
  if ("start" in urlParams)
    zstart = Math.max(constants.start, parseFloat(urlParams["start"]));

  var zend = constants.end;
  if ("end" in urlParams)
    zend = Math.min(constants.end, parseFloat(urlParams["end"]));

  if(zstart < zend) {
    // set zoom to get: (zend - start) * zoom * scale = $("#timeline").width()
    var newZoom = $("#timeline").width() / state.scale / (zend - zstart);
    adjustZoom(newZoom, false);

    // set scrollLeft to get:  zstart * zoom * state.scale = scrollLeft()
    $("#timeline").scrollLeft(convertToPos(state, zstart));
  }

  if ("search" in urlParams) {
    state.searchEnabled = true;
    searchRegex = new Array(sizeHistory);
    currentPos = 0;
    nextPos = 1;
    searchRegex[currentPos] = new RegExp(urlParams["search"]);
  }
}

function makeTimelineTransparent() {
  state.timelineSvg.select("g#timeline").style("opacity", "0.1");
  $("#timeline").css("overflow-x", "hidden");
  state.timelineSvg.select("g#lines").style("opacity", "0.1");
  state.timelineSvg.select("g.locator").style("opacity", "0.1");
}

function makeTimelineOpaque() {
  state.timelineSvg.select("g#timeline").style("opacity", "1.0");
  $("#timeline").css("overflow-x", "scroll");
  state.timelineSvg.select("g#lines").style("opacity", "1.0");
  state.timelineSvg.select("g.locator").style("opacity", "1.0");
}

function mouseMoveHandlerWhenDown() {
  var p = d3.mouse(this);
  var select_block = state.timelineSvg.select("rect.select-block");
  var select_text = state.timelineSvg.select("text.select-block");
  var newWidth = Math.abs(p[0] - mouseX);
  select_block.attr("width", newWidth);
  if (p[0] >= mouseX) {
    select_block.attr("x", mouseX);
    select_text.attr("x", mouseX + (p[0] - mouseX) / 2);
  } else {
    select_block.attr("x", p[0]);
    select_text.attr("x", p[0] + (mouseX - p[0]) / 2);
  }
  var time = convertToTime(state, newWidth);
  select_text.text(getTimeString(time, time));
}

function mouseMoveHandlerWhenUp() {
  var p = d3.mouse(this);
  var x = parseFloat(p[0]);
  var scrollLeft = $("#timeline").scrollLeft();
  var paneWidth = $("#timeline").width();
  var currentTime = convertToTime(state, x);

  state.timelineSvg.select("g.locator").remove();
  var locator = state.timelineSvg.append("g").attr("class", "locator");
  locator.insert("line")
    .attr({
      x1: p[0],
      y1: 0,
      x2: p[0],
      y2: p[1] - state.thickness / 2,
      class: "locator",
    });
  locator.append("line")
    .attr({
      x1: p[0],
      y1: p[1] + state.thickness / 2,
      x2: p[0],
      y2: state.height,
      class: "locator",
    });
  var locatorText = locator.append("text");
  var text = getTimeString(currentTime, convertToTime(state, paneWidth));
  locatorText.attr("class", "locator").text(text)
  if ((x - scrollLeft) < paneWidth - 100) {
    locatorText.attr({x: x + 2, y: $(window).scrollTop() + 10});
    locatorText.attr("anchor", "start");
  }
  else {
    locatorText.attr({x: x - 2 - text.length * 7, y: $(window).scrollTop() + 10});
    locatorText.attr("anchor", "end");
  }
}

function mouseDownHandler() {
  state.timelineSvg.select("g.locator").remove();
  var p = d3.mouse(this);
  state.timelineSvg.append("rect")
    .attr({
      x : p[0],
      y : 0,
      class : "select-block",
      width : 0,
      height : state.height
    });
  state.timelineSvg.append("text")
    .attr({
      x : p[0],
      y : p[1],
      class : "select-block",
      anchor : "middle",
      "text-anchor" : "middle",
    }).text("0 us");
  mouseX = p[0];
  state.timelineSvg.on("mousemove", null);
  state.timelineSvg.on("mousemove", mouseMoveHandlerWhenDown);
  $(document).off("keydown");
}

function getLineColor(elem) {
  var kind = elem.text.split(" ")[2];
  const colorMap = {
    "(CPU)": "steelblue",
    "(GPU)": "olivedrab",
    "(Utility)": "crimson",
    "(IO)": "orangered"
  };
  return colorMap[kind];
}

function drawStats() {
  // TODO: Add to state
  var windowStart = $("#timeline").scrollLeft();
  var windowEnd = windowStart + $("#timeline").width();
  var start_time = convertToTime(state, windowStart);
  var end_time = convertToTime(state, windowEnd);
  var filteredStatsData = [];
  for (var i = 0; i < state.flattenedLayoutData.length; i++) {
    var elem = state.flattenedLayoutData[i];
    if (elem.type == "stats" && elem.enabled && elem.loaded && elem.visible) {
      filteredStatsData.push(filterStatsData(elem));
    }
  }

  state.x = d3.scale.linear().range([0, convertToPos(state, end_time)]);
  state.x.domain([0, end_time]);
  state.timelineSvg.selectAll("path").remove();
  var paths = state.timelineSvg.selectAll("path")
    .data(filteredStatsData);

  paths.enter().append("path")
    .attr("class", "line")
    .attr("d", function (d) { return statsline(d.data); })
    .attr("base_y", lineLevelCalculator)
    .attr("transform",
      function(d) {
        var y = lineLevelCalculator(d);
        return "translate(0," + y + ")"
    })
    .attr("stroke", getLineColor)
    .on("mouseover", function() { 
        var focus = state.timelineSvg.append("g")
          .attr("class", "focus");

        var text = focus.append("text")
          .attr("x", 7)
          .attr("y", -4.5)
          .attr("class", "desc")
          .attr("dy", ".35em");

        focus.append("circle")
          .attr("fill", "none")
          .attr("stroke", "black")
          .attr("r", 4.5);

        var rect = focus.insert("rect", "text")
          .style("fill", "#222")
          .style("opacity", "0.7");
    })
    .on("mouseout", function() {
      state.timelineSvg.select("g.focus").remove();
    })
    .on("mousemove", mousemove); 

  var paths = state.timelineSvg.selectAll("path.line");
}


function mouseUpHandler() {
  var p = d3.mouse(this);
  var select_block = state.timelineSvg.select("rect.select-block");
  var select_text = state.timelineSvg.select("text.select-block");
  var prevZoom = state.zoom;
  var selectWidth = parseInt(select_block.attr("width"));
  var svgWidth = state.timelineSvg.attr("width");
  if (state.rangeZoom && selectWidth > 10) {
    var x = select_block.attr("x");
    state.zoomHistory.push({zoom: prevZoom, start: $("#timeline").scrollLeft()});
    adjustZoom(svgWidth / selectWidth, false);
    $("#timeline").scrollLeft(x / prevZoom * state.zoom);
  }

  state.timelineSvg.selectAll("rect.select-block").remove();
  state.timelineSvg.selectAll("text.select-block").remove();
  mouseX = 0;
  state.timelineSvg.on("mousemove", null);
  state.timelineSvg.on("mousemove", mouseMoveHandlerWhenUp);
  $(document).on("keydown", defaultKeydown);
}

function turnOffMouseHandlers() {
  state.timelineSvg.on("mousedown", null);
  state.timelineSvg.on("mouseup", null);
  state.timelineSvg.on("mousemove", null);
}

function turnOnMouseHandlers() {
  state.timelineSvg.on("mousedown", mouseDownHandler);
  state.timelineSvg.on("mouseup", mouseUpHandler);
  state.timelineSvg.on("mousemove", mouseMoveHandlerWhenUp);
}

function drawLoaderIcon() {
  var loaderGroup = state.loaderSvg.append("g")
    .attr({
        id: "loader-icon",
    });
  loaderGroup.append("path")
    .attr({
      opacity: 0.2,
      stroke: "steelblue",
      fill: "#000",
      d: "M20.201,5.169c-8.254,0-14.946,6.692-14.946,14.946c0,8.255,6.692,14.946,14.946,14.946s14.946-6.691,14.946-14.946C35.146,11.861,28.455,5.169,20.201,5.169z M20.201,31.749c-6.425,0-11.634-5.208-11.634-11.634c0-6.425,5.209-11.634,11.634-11.634c6.425,0,11.633,5.209,11.633,11.634C31.834,26.541,26.626,31.749,20.201,31.749z"
    });
  var path = loaderGroup.append("path")
    .attr({
      stroke: "steelblue",
      fill: "#000",
      d: "M26.013,10.047l1.654-2.866c-2.198-1.272-4.743-2.012-7.466-2.012h0v3.312h0C22.32,8.481,24.301,9.057,26.013,10.047z"
    });
  path.append("animateTransform")
    .attr({
      attributeType: "xml",
      attributeName: "transform",
      type: "rotate",
      from: "0 20 20",
      to: "360 20 20",
      dur: "0.5s",
      repeatCount: "indefinite"
    });
    state.loaderSvg.select("g").attr("visibility", "hidden");
    state.loaderSvg.attr("width", "0px")
                   .attr("height", "0px");
}

function showLoaderIcon() {
  state.numLoading++;
  state.loaderSvg.select("g").attr("visibility", "visible");
  state.loaderSvg.attr("width", "40px")
                 .attr("height", "40px");
}

function hideLoaderIcon() {
  state.numLoading--;
  if (state.numLoading == 0) {
    state.loaderSvg.select("g").attr("visibility", "hidden");
    state.loaderSvg.attr("width", "0px")
                   .attr("height", "0px");
;
  }
}


function getMouseOver() {
  var paneWidth = $("#timeline").width();
  var left = paneWidth / 3;
  var right = paneWidth * 2 / 3;
  return function(d, i) {
    var p = d3.mouse(this);
    var x = parseFloat(p[0]);
    var y = timelineLevelCalculator(d) - 5;
    var relativeX = (x - $("#timeline").scrollLeft())
    var anchor = relativeX < left ? "start" :
                 relativeX < right ? "middle" : "end";
    var descView = state.timelineSvg.append("g")
                        .attr("id", "desc");
    var text = descView.append("text")
                       .attr("x", x)
                       .attr("y", y)
                       .attr("class", "desc");

<<<<<<< HEAD
=======

    if ((d.in.length != 0) || (d.out.length != 0)) {
      d3.select(this).style("cursor", "pointer")
    }
>>>>>>> ce19b4bf

    if ((d.in.length != 0) || (d.out.length != 0)) {
      d3.select(this).style("cursor", "pointer")
    }

<<<<<<< HEAD
    if ((d.in.length != 0) || (d.out.length != 0)) {
      d3.select(this).style("cursor", "pointer")
    }

=======
>>>>>>> ce19b4bf
    // descTexts is an array of Texts we will store in the desc view
    var descTexts = [];
    var total = d.end - d.start;
    var initiation = "";
    // Insert texts in reverse order
    descTexts.push("End:   " + d.end + "us");
    descTexts.push("Start: " + d.start + "us");
    descTexts.push("Total: " + total + "us");
    if ((d.initiation != undefined) && d.initiation != "") {
      descTexts.push("Initiator: " + state.operations[d.initiation].desc);
    } 
    descTexts.push(d.title);

    var title = text.append("tspan")
      .attr("x", x)
      .attr("dy", -12)
      .attr("text-anchor", anchor)
      .attr("class", "desc")
      .text(descTexts[0].replace(/ /g, "\u00A0")); // preserve spacing

    var titleX = title.node().getBBox().x;
    
    for (var i = 1; i < descTexts.length; ++i) {
      var elem = text.append("tspan")
        .attr("x", titleX)
        .attr("dy", -12)
        .attr("class", "desc")
        .text(descTexts[i].replace(/ /g, "\u00A0")); // preserve spacing
    }

    var bbox = descView.node().getBBox();
    var padding = 2;
    var rect = descView.insert("rect", "text")
        .attr("x", bbox.x - 2*padding)
        .attr("y", bbox.y - padding)
        .attr("width", bbox.width + (padding*4))
        .attr("height", bbox.height + (padding*2))
        .style("fill", "#222")
        .style("opacity", "0.7");
  };
}

var sizeHistory = 10;
var currentPos;
var nextPos;
var searchRegex = null;

function flattenLayout() {
  state.flattenedLayoutData = [];

  function appendElem(elem) {
    state.flattenedLayoutData.push(elem);
    elem.children.forEach(appendElem);
  }
  state.layoutData.forEach(appendElem);
}

function getProcessors(stats_name) {
  // returns processors for a given node
  var stats_regex = /(node )?(\d+) \((\w+)\)/;
  var stats_match = stats_regex.exec(stats_name);
  var matched_procs = [];

  if (stats_match) {
    var stats_node_id = parseInt(stats_match[2], 10);
    var stats_proc_type = stats_match[3];
    state.processors.forEach(function(proc) {
      var proc_regex = /(\w+) Processor 0x1d([a-fA-f0-9]{4})/;
      var proc_match = proc_regex.exec(proc.full_text);
      if (proc_match) {
        var proc_type = proc_match[1];
        var proc_node_id = parseInt(proc_match[2], 16);
        if ((proc_node_id == stats_node_id)   &&
            (proc_type    == stats_proc_type)) {
          matched_procs.push(proc);
        }
      }
    });
  }
  return matched_procs;
}


// This function gets a particular timelineElement. It will also handle
// creating the children for expand commands
function getElement(depth, text, full_text, type, num_levels, loader, 
                    tsv, _parent, children, enabled, visible) {

  // build the dummy element
  var element = {
    depth: depth,
    enabled: enabled,
    expanded: false,
    loaded: false,
    loader: loader,
    num_levels: num_levels,
    children: [],
    parent: _parent,
    text: text,
    full_text: full_text,
    type: type,
    tsv: tsv,
    visible: visible
  };

  // Create child elements. Child elements will be enabled, but they will be
  // invisible and unloaded. They will be loaded in when expanded
  if (children != undefined) {
    children.forEach(function(child) {
      var stats_name = "node " + child;
      var child_element = getElement(depth + 1, stats_name, undefined, 
                                     "stats", num_levels, loader,
                                     "tsv/" + child + "_stats.tsv",
                                     element, stats_files[child], true, false);
      element.children.push(child_element);
    });
  }

  // Stats graphs will have processors as their children as well.
  if (type == "stats") {
    // get the children for the stats view 
    var proc_children = getProcessors(text); 
    proc_children.forEach(function(proc_child) {
      var child_element = getElement(depth + 1, proc_child.text,
                                     proc_child.full_text, "proc", 
                                     proc_child.height, load_proc_timeline,
                                     proc_child.tsv, element, undefined, 
                                     true, false);
      element.children.push(child_element);
    });
  }

  return element;
}


function calculateLayout() {

  // First element in the layout will be the all_stats. All first-level
  // elements will start off not enabled, and will be uncollapsed later
  // programmatically
  var num_nodes = Object.keys(stats_files).length;
  if (num_nodes > 1) {
    var proc_kinds = stats_files["all"];
    proc_kinds.forEach(function(kind) {
      var tokens = kind.split(" ");
      var stats_name = "all nodes " + tokens[1];
      var kind_element = getElement(0, stats_name, undefined, "stats", 
                                     constants.stats_levels, load_stats,
                                     "tsv/" + kind + "_stats.tsv",
                                     undefined, stats_files[kind], false, true);
      state.layoutData.push(kind_element);
    });
  }
  
  var seen_nodes = {};
  state.processors.forEach(function(proc) {
    // PROCESSOR:   tag:8 = 0x1d, owner_node:16,   (unused):28, proc_idx: 12
    var proc_regex = /Processor 0x1d([a-fA-f0-9]{4})/;
    var proc_match = proc_regex.exec(proc.full_text);
    if (proc_match) {
      var node_id = parseInt(proc_match[1], 16);
      if (!(node_id in seen_nodes)) {
        seen_nodes[node_id] = 1;
        var proc_kinds = stats_files[node_id];

        proc_kinds.forEach(function(kind) {
          var stats_name = "node " + kind;
          var kind_element = getElement(0, stats_name, undefined, "stats", 
                                         constants.stats_levels, load_stats,
                                         "tsv/" + kind + "_stats.tsv",
                                         undefined, stats_files[kind],
                                         false, true);
          state.layoutData.push(kind_element);
        });
      }
    } else {
      state.layoutData.push(getElement(0, proc.text, proc.full_text, "proc", 
                                       proc.height, load_proc_timeline,
                                       proc.tsv, undefined, undefined,
                                       false, true));
    }
  });
}

function drawDependencies() {
  state.timelineSvg.select("g.dependencies").remove();
  var timelineEvent = state.dependencyEvent;
  if (timelineEvent == undefined || 
      !timelineEvent.proc.visible || !timelineEvent.proc.enabled) {
    return; // don't draw in this case, the src isn't present
  }
  var startTime = (timelineEvent.end - timelineEvent.start) / 2 
                  + timelineEvent.start;
  var startX = convertToPos(state, startTime);
  var startLevel = timelineEvent.proc.base + timelineEvent.level;
  var startY = dependencyLineLevelCalculator(startLevel);
  var depGroup = state.timelineSvg.append("g")
      .attr("class", "dependencies");

  var drewOne = false;

  var addDependency = function(dep) {
    var depProc = base_map[dep[0] + "," + dep[1]]; // set in calculateBases
    if (depProc.visible && depProc.enabled) {
      var depElement = prof_uid_map[dep[2]];
      if (depElement != undefined) {
        drewOne = true;
        var level = depElement.level;
        var time = (depElement.end - depElement.start) / 2 + depElement.start;
        var endX = convertToPos(state, time);
        var endBase = +depProc.base
        // create a dummy element so we can reuse timelineLevelCalculator
        var endLevel = endBase + level;
        var endY = dependencyLineLevelCalculator(endLevel);
        depGroup.append("line")
          .style("stroke", "black")
          .attr("x1", startX)
          .attr("y1", startY)
          .attr("x2", endX)
          .attr("y2", endY)
          .style("stroke-width", "1px");

        depGroup.append("circle")
          .attr("cx", endX)
          .attr("cy", endY)
          .attr("fill", "white")
          .attr("stroke", "black")
          .attr("r", 2.5)
          .style("stroke-width", "1px");
      }
    }
  }

  timelineEvent.in.forEach(addDependency);
  timelineEvent.out.forEach(addDependency);

  if (drewOne) {
    depGroup.append("circle")
      .attr("cx", startX)
      .attr("cy", startY)
      .attr("fill", "white")
      .attr("stroke", "black")
      .attr("r", 2.5)
      .style("stroke-width", "1px");
  }
}

function timelineEventsExistsAndEqual(a, b) {
  if (a == undefined || b == undefined) {
    return false;
  }
  return (a.proc.base == b.proc.base) && (a.id == b.id);
}

function timelineEventMouseDown(timelineEvent) {
  var hasDependencies = ((timelineEvent.in.length != 0) || 
                         (timelineEvent.out.length != 0));

  if (hasDependencies) {
    if (timelineEventsExistsAndEqual(timelineEvent, state.dependencyEvent)) {
      state.dependencyEvent = undefined;
    } else {
      timelineEvent.in.concat(timelineEvent.out).forEach(function(dep) {
        expandElement(dep[0], dep[1])
      });
      
      state.dependencyEvent = timelineEvent;
    }
    redraw();
  }
}

function drawTimeline() {
  showLoaderIcon()

  updateURL(state.zoom, state.scale);
  var timelineGroup = state.timelineSvg.select("g#timeline");
  timelineGroup.selectAll("rect").remove();
  var timeline = timelineGroup.selectAll("rect")
    .data(state.dataToDraw, function(d) { return d.proc.base + "-" + d.id; });
  var mouseOver = getMouseOver();

  timeline.enter().append("rect");

  timeline
    .attr("id", function(d) { return "block-" + d.proc.base + "-" + d.id; })
    .attr("x", function(d) { return convertToPos(state, d.start); })
    .attr("y", timelineLevelCalculator)
    .style("fill", function(d) {
      if (!state.searchEnabled ||
          searchRegex[currentPos].exec(d.title) == null)
        return d.color;
      else return "#ff0000";
    })
    .attr("width", function(d) {
      return Math.max(constants.min_feature_width, convertToPos(state, d.end - d.start));
    })
    .attr("stroke", function(d) {
      if (timelineEventsExistsAndEqual(d, state.dependencyEvent)) {
        return "red";
      } else {
        return "black";
      }
    })
    .attr("stroke-width", function(d) {
      if (timelineEventsExistsAndEqual(d, state.dependencyEvent)) {
        return "1.5";
      } else {
        return "0.5";
      }
    })
    .attr("height", state.thickness)
    .style("opacity", function(d) {
      if (!state.searchEnabled || searchRegex[currentPos].exec(d.title) != null) {
        return d.opacity;
      }
      else return 0.05;
    })
    .on("mouseout", function(d, i) { 
      if ((d.in.length != 0) || (d.out.length != 0)) {
        d3.select(this).style("cursor", "default");
      }
      state.timelineSvg.selectAll("#desc").remove();
    })
    .on("mousedown", timelineEventMouseDown);

  drawStats();
  timeline.on("mouseover", mouseOver);
  timeline.exit().remove();
  hideLoaderIcon();
}

function redraw() {
  if (state.numLoading == 0) {
    calculateBases();
    filterAndMergeBlocks(state);
    constants.max_level = calculateVisibileLevels();
    recalculateHeight();
    drawTimeline();
    drawDependencies();
    drawLayout();
  }
}

function calculateVisibileLevels() {
  var levels = 0;
  state.flattenedLayoutData.forEach(function(elem) {
    if (elem.visible) {
      if (elem.enabled) {
        levels += elem.num_levels;
      }
      levels += constants.elem_separation;
    }
  });
  return levels;
}

function get_node_id(text) {
  // PROCESSOR:   tag:8 = 0x1d, owner_node:16,   (unused):28, proc_idx: 12
  var proc_regex = /Processor 0x1d([a-fA-f0-9]{4})/;
  var proc_match = proc_regex.exec(text);
  // if there's only one node, then per-node graphs are redundant
  if (proc_match) {
    var node_id = parseInt(proc_match[1], 16);
    return node_id
  }
}

function get_proc_in_node(text) {
  // PROCESSOR:   tag:8 = 0x1d, owner_node:16,   (unused):28, proc_idx: 12
  var proc_regex = /Processor 0x1d[a-fA-f0-9]{11}([a-fA-f0-9]{3})/;
    0x1d00000000000001
  var proc_match = proc_regex.exec(text);
  // if there's only one node, then per-node graphs are redundant
  if (proc_match) {
    var proc_in_node = parseInt(proc_match[1], 16);
    return proc_in_node;
  }
}

function calculateBases() {
  var base = 0;
  state.flattenedLayoutData.forEach(function(elem) {
    elem.base = base;
    var node_id = get_node_id(elem.full_text);
    var proc_in_node = get_proc_in_node(elem.full_text);
    if (node_id != undefined && proc_in_node != undefined) {
      base_map[(+node_id) + "," + (+proc_in_node)] = elem;
    }
    if (elem.visible) {
      if (elem.enabled) {
        base += elem.num_levels;
      }
      base += constants.elem_separation;
    }
  });
}

function expandHandler(elem, index) {
  elem.expanded = !elem.expanded;

  if (elem.expanded) {
    function expandChild(child) {
      child.visible = true;
      //child.enabled = true;
      if(!child.loaded) {
        showLoaderIcon();
        child.loader(child); // will redraw the timeline once loaded
      } else if (child.expanded) {
        child.children.forEach(expandChild);
      }
    }
    elem.children.forEach(expandChild);
  } else {
    function collapseChildren(child) {
      child.visible = false;
      child.children.forEach(collapseChildren);
    }
    elem.children.forEach(collapseChildren);
  }
  redraw();
}

// This handler is called when you collapse/uncollapse a row in the
// timeline
function collapseHandler(d, index) {
  d.enabled = !d.enabled;

  if (!d.loaded) {
    // should always be expanding here
    showLoaderIcon();
    //var elem = state.flattenedLayoutData[index];
    d.loader(d); // will redraw the timeline once loaded
  } else {
    redraw();
  }
}

// This expands a particular element and its parents if necessary
function expandElement(node, proc) {
  // PROCESSOR:   tag:8 = 0x1d, owner_node:16,   (unused):28, proc_idx: 12
  // ugh why isn't there string formatting
  var nodeHex = ("0000" + node.toString(16)).slice(-4);
  var procHex = ("000" + proc.toString(16)).slice(-3);
  var expectedTitle = "0x1d" + nodeHex + "0000000" + procHex;
  var matchedElement = undefined;
  for (var i = 0; i < state.flattenedLayoutData.length; i++) {
    var timelineElement = state.flattenedLayoutData[i];
    if ((timelineElement.full_text != undefined) &&
        (timelineElement.full_text.indexOf(expectedTitle) !=-1)) {  
      matchedElement = timelineElement;
      break;
    }
  }
  if (matchedElement != undefined) {
    var elemPath = []; // path up to parent
    var curElem = matchedElement;
    while (curElem != undefined) {
      elemPath.push(curElem);
      curElem = curElem.parent;
    }

    for (var i = elemPath.length - 1; i >= 0; --i) {
      var elem = elemPath[i];
      if (!elem.expanded) {
        expandHandler(elem);
      }
      // uncollapse if necessary
      if ((i == 0) && !elem.enabled) {
        collapseHandler(elem);
      }
    }
  }
}


function lineLevelCalculator(timelineElement) {
  var level = timelineElement.base + 1;
  if (timelineElement.enabled) {
    level += timelineElement.num_levels;
  }
  return constants.margin_top + level * state.thickness;
};

function statsLevelCalculator(timelineElement) {
  var level = timelineElement.base;
  if (timelineElement.enabled) {
    level += timelineElement.num_levels;
  }
  return constants.margin_top + level * state.thickness;
};


function timelineLevelCalculator(timelineEvent) {  
  return constants.margin_top + 
         (timelineEvent.proc.base + timelineEvent.level) * state.thickness;
};

function dependencyLineLevelCalculator(level) {
  return constants.margin_top + ((level+0.5) * state.thickness);
}

function drawLayout() {
  d3.select("#processors").select("svg").remove();
  state.timelineSvg.select("g#lines").remove();

  var data = state.flattenedLayoutData;
  var svg = d3.select("#processors").append("svg")
    .attr("width", constants.margin_left)
    .attr("height", state.height);

  var namesGroup = svg.selectAll(".processors")
    .data(data)
    .enter().append("g");

  var names = namesGroup.append("text");

  var thickness = state.thickness;
  var xCalculator = function(d) { return (d.depth + 1) * 15; };

  names.attr("text-anchor", "start")
    .attr("class", "processor")
    .text(function(d) { return d.text; })
    .attr("x", xCalculator)
    .attr("y", lineLevelCalculator)
    .attr("visibility", function(elem) {
      return (elem.visible) ? "visible" : "hidden"  
    })
    .style("fill", "#000000")
    .style("opacity", function(proc) {
      return (proc.enabled) ? 1 : 0.5;
    });


  // names.each(function(d) {
  //   var elem = d3.select(this);
  //   var text = d.text;
  //   var tokens = d.text.split(" to ");
  //   if (tokens.length == 1)
  //     elem.append("tspan").text(d.text);
  //   else {
  //     var source = tokens[0];
  //     var target = tokens[1].replace(" Channel", "");
  //     elem.append("tspan").text(source)
  //       .attr("x", xCalculator)
  //       .attr("dy", -10);
  //     elem.append("tspan").text("==> " + target)
  //       .attr("x", xCalculator)
  //       .attr("dy", 10);
  //   }
  // });
  names.on({
    "mouseover": function(d) {
      d3.select(this).style("cursor", "pointer")
      if (d.full_text != undefined) {
        var x = xCalculator(d);
        var y = lineLevelCalculator(d) - state.thickness;

        var overlaySvg = d3.select("#overlay").append("svg");
        var descView = overlaySvg.append("g").attr("id", "desc");
        
        var text = descView.append("text")
          .attr("x", x)
          .attr("y", y)
          .attr("text-anchor", "start")
          .attr("class", "desc")
          .text(unescape(escape(d.full_text)));

        var bbox = text.node().getBBox();
        var padding = 2;
        var rect = descView.insert("rect", "text")
            .attr("x", bbox.x - padding)
            .attr("y", bbox.y - padding)
            .attr("width", bbox.width + (padding*2))
            .attr("height", bbox.height + (padding*2))
            .style("fill", "#222")
            .style("opacity", "0.7");

        overlaySvg.attr("width", bbox.x + bbox.width + (padding*2))
                  .attr("height", bbox.y + bbox.height + (padding*2));
      }
    },
    "mouseout": function(d) {
      d3.select(this).style("cursor", "default")
      if (d.full_text != undefined) {
        d3.select("#overlay").selectAll("svg").remove();
      }
    },
    "click": collapseHandler
  });

  var expandableNodes = namesGroup.filter(function(elem) {
    return elem.children.length > 0;
  });

  var expand_group = expandableNodes.append("g");

  var expand_clickable = expand_group.append("circle")
                          .attr("fill", "transparent")
                          .attr("stroke", "transparent")
                          .attr("r", 8);
  var expand_icons = expand_group.append("path");
  var arc = d3.svg.symbol().type('triangle-down')
            .size(12);


    //.attr("transform", function(elem) {
    //  var x = constants.margin_left - 10;
    //  var y = lineLevelCalculator(elem);
    //  return "translate(" + x + ","  + y + ")";
    //})
  expand_icons.attr("class", "processor")
    .attr("d", arc)
    .attr("visibility", function(elem) {
      return (elem.visible) ? "visible" : "hidden"  
    })
    .style("fill", "#000000")
    .style("stroke", "#000000")
    .style("opacity", function(proc) {
      return (proc.enabled) ? 1 : 0.5;
    });

  expand_group.each(function(elem) {
    var path = d3.select(this);
    var x = elem.depth * 15 + 5;
    var y = lineLevelCalculator(elem) - 3;

    if (elem.expanded) {
      path.attr("transform", "translate(" + x + ", " + y + ") rotate(0)");
    } else {
      path.attr("transform", "translate(" + x + ", " + y + ") rotate(30)");
    }
 
  });


  expand_group.on({
    "mouseover": function(d) {
      d3.select(this).style("cursor", "pointer")
    },
    "mouseout": function(d) {
      d3.select(this).style("cursor", "default")
    },
    "click": expandHandler
  });


  var lines = state.timelineSvg
    .append("g")
    .attr("id", "lines");

  var thickness = state.thickness;
  lines.selectAll(".lines")
    .data(data)
    .enter().append("line")
    .attr("x1", 0)
    .attr("y1", lineLevelCalculator)
    .attr("x2", state.zoom * state.width)
    .attr("y2", lineLevelCalculator)
    .attr("visibility", function(elem) {
      return (elem.visible) ? "visible" : "hidden"  
    })
    .style("stroke", "#000000")
    .style("stroke-width", "2px")
    .style("opacity", function(proc) {
      return (proc.enabled) ? 1 : 0.5;
    });
}

function drawHelpBox() {
  var paneWidth = $("#timeline").width();
  var paneHeight = $("#timeline").height();
  var helpBoxGroup = state.timelineSvg.append("g").attr("class", "help-box");
  var helpBoxWidth = Math.min(450, paneWidth - 100);
  var helpTextOffset = 20;
  var helpBoxHeight = Math.min(helpMessage.length * helpTextOffset + 100,
                               paneHeight - 100);

  var timelineWidth = state.timelineSvg.select("g#timeline").attr("width");
  var timelineHeight = state.timelineSvg.select("g#timeline").attr("height");
  var scrollLeft = $("#timeline").scrollLeft();
  var scrollTop = $(window).scrollTop();

  var thicknessRatio = state.thickness / state.baseThickness;
  var boxStartX = scrollLeft + (paneWidth - helpBoxWidth) / 2;
  var boxStartY = scrollTop + (paneHeight - helpBoxHeight) / 2 / (thicknessRatio);

  helpBoxGroup.append("rect")
    .attr({
        rx: 30,
        ry: 30,
        x: boxStartX,
        y: boxStartY,
        width: helpBoxWidth,
        height: helpBoxHeight,
        style: "fill: #222; opacity: 0.8;"
    });
  var helpText = helpBoxGroup.append("text")
    .attr("class", "help-box")
    .style("width", helpBoxWidth);
  var helpTitle = "Keyboard Shortcuts";
  helpText.append("tspan")
    .attr({ x: boxStartX + helpBoxWidth / 2, y: boxStartY + 50})
    .attr("text-anchor", "middle")
    .style("font-size", "20pt")
    .text(helpTitle);
  var off = 15;
  for (var i = 0; i < helpMessage.length; ++i) {
    helpText.append("tspan")
      .style("font-size", "12pt")
      .attr("text-anchor", "start")
      .attr({ x: boxStartX + 30, dy: off + helpTextOffset})
      .text(helpMessage[i]);
    off = 0;
  }
}

function drawSearchBox() {
  var paneWidth = $("#timeline").width();
  var paneHeight = $("#timeline").height();
  var searchBoxGroup = state.timelineSvg.append("g").attr("class", "search-box");
  var searchBoxWidth = Math.min(450, paneWidth - 100);
  var searchBoxHeight = Math.min(250, paneHeight - 100);

  var timelineWidth = state.timelineSvg.select("g#timeline").attr("width");
  var timelineHeight = state.timelineSvg.select("g#timeline").attr("height");
  var scrollLeft = $("#timeline").scrollLeft();
  var scrollTop = $(window).scrollTop();

  var thicknessRatio = state.thickness / state.baseThickness;
  var boxStartX = scrollLeft + (paneWidth - searchBoxWidth) / 2;
  var boxStartY = scrollTop + (paneHeight - searchBoxHeight) / 2 / thicknessRatio;

  searchBoxGroup.append("rect")
    .attr({
        rx: 30,
        ry: 30,
        x: boxStartX,
        y: boxStartY,
        width: searchBoxWidth,
        height: searchBoxHeight,
        style: "fill: #222; opacity: 0.8;"
    });
  var searchText = searchBoxGroup.append("text")
    .attr("class", "search-box")
    .style("width", searchBoxWidth);
  searchText.append("tspan")
    .attr({ x: boxStartX + searchBoxWidth / 2, y: boxStartY + 50})
    .attr("text-anchor", "middle")
    .style("font-size", "20pt")
    .text("Search");
  var searchInputWidth = searchBoxWidth - 40;
  var searchInputHeight = 50;
  searchBoxGroup.append("foreignObject")
    .attr({ x: boxStartX + 20, y: boxStartY + 150,
            width: searchInputWidth, height: searchInputHeight})
    .attr("text-anchor", "middle")
    .html("<input type='text' class='search-box' style='height: "
        + searchInputHeight + "px; width: "
        + searchInputWidth + "px; font-size: 20pt; font-family: Consolas, monospace;'></input>");
  $("input.search-box").focus();
}

function drawSearchHistoryBox() {
  var paneWidth = $("#timeline").width();
  var paneHeight = $("#timeline").height();
  var historyBoxGroup = state.timelineSvg.append("g").attr("class", "history-box");
  var historyBoxWidth = Math.min(450, paneWidth - 100);
  var historyBoxHeight = Math.min(350, paneHeight - 100);

  var timelineWidth = state.timelineSvg.select("g#timeline").attr("width");
  var timelineHeight = state.timelineSvg.select("g#timeline").attr("height");
  var scrollLeft = $("#timeline").scrollLeft();
  var scrollTop = $(window).scrollTop();

  var thicknessRatio = state.thickness / state.baseThickness;
  var boxStartX = scrollLeft + (paneWidth - historyBoxWidth) / 2;
  var boxStartY = scrollTop + (paneHeight - historyBoxHeight) / 2 / thicknessRatio;

  historyBoxGroup.append("rect")
    .attr({
        rx: 30,
        ry: 30,
        x: boxStartX,
        y: boxStartY,
        width: historyBoxWidth,
        height: historyBoxHeight,
        style: "fill: #222; opacity: 0.8;"
    });
  var historyText = historyBoxGroup.append("text")
    .attr("class", "history-box")
    .style("width", historyBoxWidth);
  var historyTitle = "Search History";
  historyText.append("tspan")
    .attr({ x: boxStartX + historyBoxWidth / 2, y: boxStartY + 50})
    .attr("text-anchor", "middle")
    .style("font-size", "20pt")
    .text(historyTitle);
  if (searchRegex != null) {
    var off = 15;
    var id = 1;
    for (var i = 0; i < sizeHistory; ++i) {
      var pos = (nextPos + i) % sizeHistory;
      var regex = searchRegex[pos];
      if (regex != null) {
        if (pos == currentPos) prefix = ">>> ";
        else prefix = id + " : ";
        historyText.append("tspan")
          .attr("text-anchor", "start")
          .attr({ x: boxStartX + 30, dy: off + 25})
          .text(prefix + regex.source);
        off = 0;
        id++;
      }
    }
  }
}

function updateURL() {
  var windowStart = $("#timeline").scrollLeft();
  var windowEnd = windowStart + $("#timeline").width();
  var start_time = convertToTime(state, windowStart);
  var end_time = convertToTime(state, windowEnd);
  var url = window.location.href.split('?')[0];
  url += "?start=" + start_time;
  url += "&end=" + end_time;
  url += "&collapseAll=" + state.collapseAll;
  url += "&resolution=" + state.resolution;
  if (state.searchEnabled)
    url += "&search=" + searchRegex[currentPos].source;
  window.history.replaceState("", "", url);
}

function adjustZoom(newZoom, scroll) {
  var prevZoom = state.zoom;
  state.zoom = Math.round(newZoom * 10) / 10;

  var svg = d3.select("#timeline").select("svg");

  svg.attr("width", state.zoom * state.width)
     .attr("height", state.height);

  var timelineGroup = svg.select("g#timeline");
  //timelineGroup.selectAll("rect").remove();

  svg.select("g#lines").selectAll("line")
    .attr("x2", state.zoom * state.width);
  svg.selectAll("#desc").remove();
  svg.selectAll("g.locator").remove();
  d3.select("#overlay").selectAll("svg").remove();

  if (scroll) {
    var paneWidth = $("#timeline").width();
    var pos = ($("#timeline").scrollLeft() + paneWidth / 2) / prevZoom;
    // this will trigger a scroll event which in turn redraws the timeline
    $("#timeline").scrollLeft(pos * state.zoom - state.width / 2);
  } else {
    filterAndMergeBlocks(state);
    drawTimeline();
  }
  drawDependencies();
}

function recalculateHeight() {
  // adjust the height based on the new thickness and max level
  state.height = constants.margin_top + constants.margin_bottom +
                 (state.thickness * constants.max_level);
  var stats_height = constants.stats_levels * state.thickness;
  state.y = d3.scale.linear().range([stats_height, 0]);
  state.y.domain([0, 1]);

  d3.select("#processors").select("svg").remove();
  var svg = d3.select("#timeline").select("svg");
  svg.attr("width", state.zoom * state.width)
     .attr("height", state.height);
  var lines = state.timelineSvg.select("g#lines");
  lines.remove();

  svg.selectAll("#desc").remove();
  svg.selectAll("g.locator").remove();
  d3.select("#overlay").selectAll("svg").remove();

}

function adjustThickness(newThickness) {
  state.thickness = newThickness;
  recalculateHeight();
  drawTimeline();
  drawLayout();
}

function suppressdefault(e) {
  if (e.preventDefault) e.preventDefault();
  if (e.stopPropagation) e.stopPropagation();
}

function setKeyHandler(handler) {
  $(document).off("keydown");
  $(document).on("keydown", handler);
}

function makeModalKeyHandler(validKeys, callback) {
  return function(e) {
    if (!e) e = event;
    var code = e.keyCode || e.charCode;
    if (!(e.ctrlKey || e.metaKey || e.altKey)) {
      for (var i = 0; i < validKeys.length; ++i) {
        if (keys[code] == validKeys[i]) {
          callback(keys[code]);
          return false;
        }
      }
    }
    return true;
  }
}

function defaultKeydown(e) {
  if (!e) e = event;

  var code = e.keyCode || e.charCode;
  var commandType = Command.none;
  var modifier = e.ctrlKey || e.metaKey || e.altKey;
  var multiFnKeys = e.metaKey && e.ctrlKey || e.altKey && e.ctrlKey;

  var translatedCode = keys[code];

  if (!modifier) {
    commandType = noModifierCommands[translatedCode];
  } else if (!multiFnKeys) {
    commandType = modifierCommands[translatedCode];
  } else {
    commandType = multipleModifierCommands[translatedCode];
  }

  if (commandType == undefined) {
    if (e.metaKey || e.altKey)
      state.rangeZoom = false;
    return true;
  }

  suppressdefault(e);
  if (commandType == Command.help) {
    turnOffMouseHandlers();
    makeTimelineTransparent();
    drawHelpBox();
    setKeyHandler(makeModalKeyHandler(['/', 'esc'], function(key) {
      state.timelineSvg.select("g.help-box").remove();
      makeTimelineOpaque();
      setKeyHandler(defaultKeydown);
      turnOnMouseHandlers();
    }));
    return false;
  }
  else if (commandType == Command.search) {
    turnOffMouseHandlers();
    makeTimelineTransparent();
    drawSearchBox();
    setKeyHandler(makeModalKeyHandler(['enter', 'esc'], function(key) {
      if (key == 'enter') {
        var re = $("input.search-box").val();
        //console.log("Search Expression: " + re);
        if (re.trim() != "") {
          if (searchRegex == null) {
            searchRegex = new Array(sizeHistory);
            currentPos = -1;
            nextPos = 0;
          }
          currentPos = nextPos;
          nextPos = (nextPos + 1) % sizeHistory;
          searchRegex[currentPos] = new RegExp(re);
          state.searchEnabled = true;
        }
      }
      state.timelineSvg.select("g.search-box").remove();
      if (state.searchEnabled) {
        filterAndMergeBlocks(state);
        drawTimeline();
      }
      makeTimelineOpaque();
      setKeyHandler(defaultKeydown);
      turnOnMouseHandlers();
    }));
    return false;
  }
  else if (commandType == Command.search_history) {
    turnOffMouseHandlers();
    makeTimelineTransparent();
    drawSearchHistoryBox();
    setKeyHandler(makeModalKeyHandler(['h', 'esc'], function(key) {
      state.timelineSvg.select("g.history-box").remove();
      makeTimelineOpaque();
      setKeyHandler(defaultKeydown);
      turnOnMouseHandlers();
    }));
    return false;
  }

  if (commandType == Command.zix) {
    var inc = 4.0;
    adjustZoom(state.zoom + inc, true);
  } else if (commandType == Command.zox) {
    var dec = 4.0;
    if (state.zoom - dec > 0)
      adjustZoom(state.zoom - dec, true);
  } else if (commandType == Command.zrx) {
    state.zoomHistory = Array();
    adjustZoom(1.0, false);
  } else if (commandType == Command.zux) {
    if (state.zoomHistory.length > 0) {
      var previousZoomHistory = state.zoomHistory.pop();
      adjustZoom(previousZoomHistory.zoom, false);
      $("#timeline").scrollLeft(previousZoomHistory.start);
    }
  } else if (commandType == Command.ziy)
    adjustThickness(state.thickness * 2);
  else if (commandType == Command.zoy)
    adjustThickness(state.thickness / 2);
  else if (commandType == Command.zry) {
    state.height = $(window).height() - constants.margin_bottom - constants.margin_top;
    state.thickness = state.height / constants.max_level;
    adjustThickness(state.thickness);
  }
  else if (commandType == Command.clear_search) {
    state.searchEnabled = false;
    searchRegex = null;
    filterAndMergeBlocks(state);
    drawTimeline();
  }
  else if (commandType == Command.toggle_search) {
    if (searchRegex != null) {
      state.searchEnabled = !state.searchEnabled;
      filterAndMergeBlocks(state);
      drawTimeline();
    }
  }
  else if (commandType == Command.previous_search ||
           commandType == Command.next_search) {
    if (state.searchEnabled) {
      var pos = commandType == Command.previous_search ?
                (currentPos - 1 + sizeHistory) % sizeHistory :
                (currentPos + 1) % sizeHistory;
      var sentinel = commandType == Command.previous_search ?
                (nextPos - 1 + sizeHistory) % sizeHistory : nextPos;
      if (pos != sentinel && searchRegex[pos] != null) {
        currentPos = pos;
        filterAndMergeBlocks(state);
        drawTimeline();
      }
    }
  }
  return false;
}

function defaultKeyUp(e) {
  if (!e) e = event;
  if (!(e.metaKey || e.altKey)) {
    state.rangeZoom = true;
  }
  return true;
}

function load_proc_timeline(proc) {
  var proc_name = proc.full_text;
  state.processorData[proc_name] = {};
  d3.tsv(proc.tsv,
    function(d, i) {
        var level = +d.level;
        var start = +d.start;
        var end = +d.end;
        var total = end - start;
        var _in = d.in === "" ? [] : JSON.parse(d.in)
        var out = d.out === "" ? [] : JSON.parse(d.out)
        if (total > state.resolution) {
            return {
                id: i,
                level: level,
                start: start,
                end: end,
                color: d.color,
                opacity: d.opacity,
                initiation: d.initiation,
                title: d.title,
                in: _in,
                out: out,
                prof_uid: d.prof_uid
            };
        }
    },
    function(data) {
      // split profiling items by which level they're on
      for(var i = 0; i < data.length; i++) {
        var d = data[i];
        if (d.level in state.processorData[proc_name]) {
          state.processorData[proc_name][d.level].push(d);
        } else {
          state.processorData[proc_name][d.level] = [d];
        }
        if (d.prof_uid != undefined && d.prof_uid !== "") {
          prof_uid_map[d.prof_uid] = d;
        }
      }
      proc.loaded = true;
      hideLoaderIcon();
      redraw();
    }
  );
}

function initTimelineElements() {
  var timelineGroup = state.timelineSvg.append("g")
      .attr("id", "timeline");

  $("#timeline").scrollLeft(0);
  parseURLParameters();

  var windowCenterY = $(window).height() / 2;
  $(window).scroll(function() {
      $("#loader-icon").css("top", $(window).scrollTop() + windowCenterY);
  });

  // set scroll callback
  var timer = null;
  $("#timeline").scroll(function() {
      if (timer !== null) {
        clearTimeout(timer);
      }
      timer = setTimeout(function() {
        filterAndMergeBlocks(state);
        drawTimeline();
      }, 100);
  });
  if (!state.collapseAll) {
    // initially load in all the cpu processors and the "all stats"
    var stats_regex = /node/;
    for (var i = 0; i < state.flattenedLayoutData.length; i++) {
      var timelineElement = state.flattenedLayoutData[i];
      if (timelineElement.type == "stats" && 
          stats_regex.exec(timelineElement.text) &&
          timelineElement.depth == 0) {
        collapseHandler(timelineElement, i);
      }
    }
  }
  turnOnMouseHandlers();
}


function load_ops_and_timeline() {
  d3.tsv("legion_prof_ops.tsv", // TODO: move to tsv folder
    function(d) {
      return d;
    },
    function(data) { 
      data.forEach(function(d) {
        state.operations[parseInt(d.op_id)] = d;
      });
      // initTimelineElements depends on the ops to be loaded
      initTimelineElements();
    }
  );
}

function load_procs(callback) {
  d3.tsv('legion_prof_processor.tsv',
    function(d) {
      return {
        full_text: d.full_text,
        text: d.text,
        height: +d.levels,
        tsv: d.tsv
      };
    },
    function(data) {
      var prevEnd = 0;
      var base = 0;
      data.forEach(function(proc) {
        proc.enabled = false;
        proc.loaded = false;
        proc.base = base;

        base += 2;
      });
      state.processors = data;
      calculateLayout();

      // flatten the layout and get the new calculated max num levels
      flattenLayout();
      calculateBases();
      drawLayout();
      callback();
    }
  );
}

function getMinElement(arr, mapF) {
    if (arr.length === undefined || arr.length == 0) {
        throw "invalid array: " + arr;
    }
    var minElement = arr[0];
    if (mapF === undefined) {
        for (var i = 0; i < arr.length; i++) {
            if (arr[i] < minElement) {
                minElement = arr[i];
            }
        }
    } else {
        minValue = mapF(minElement);
        for (var i = 1; i < arr.length; i++) {
            var elem = arr[i];
            var value = mapF(elem);
            if (value < minValue) {
                minElement = elem;
                minValue = value;
            }
        }
    }
    return minElement;
}

function filterStatsData(timelineElem) {
  var data = state.statsData[timelineElem.tsv]; // TODO: attach to object
  var windowStart = $("#timeline").scrollLeft();
  var windowEnd = windowStart + $("#timeline").width();
  var start_time = convertToTime(state, windowStart - 100);
  var end_time = convertToTime(state, windowEnd + 100);

  var startIndex = timeBisector(data, start_time);
  var endIndex = timeBisector(data, end_time);

  startIndex = Math.max(0, startIndex - 1);
  endIndex = Math.min(data.length, endIndex + 2);
  var length = endIndex - startIndex;
  var newData = Array();
  // we will average points together if they are too close together
  var resolution = 1; // 3 pixel resolution
  var elem = {time: 0, count: 0};
  var startTime = data[startIndex].time;
  var startX = convertToPos(state, startTime);
  var endTime;

  for (var i = startIndex; i < endIndex - 1; i++) {
    endTime = data[i+1].time;
    elem.count += data[i].count * (endTime - data[i].time);
    //elem.time += data[i].time;
    var endX = convertToPos(state, endTime);
    if ((endX - startX) >= resolution || i == (endIndex - 2)) {
      var totalTime = endTime - startTime;
      elem.count /= totalTime;
      //avgElem.time /= windowSize;
      elem.time = startTime;
      newData.push(elem);
      elem = {time: 0, count: 0};
      startX = endX;
      startTime = endTime;
    }
  }

  newData.push({time: endTime, count:0});

  return {
    text: timelineElem.text,
    base: timelineElem.base,
    num_levels: timelineElem.num_levels,
    data: newData
  };
}

function mousemove(timelineElem) {
  var data = timelineElem.data;
  var focus = state.timelineSvg.select("g.focus");
  var px = d3.mouse(this)[0],
      py = d3.mouse(this)[1],
      xMin = state.x.invert(px-3), // search within a 3 pixel radius
      xMax = state.x.invert(px+3),
      i = timeBisector(data, state.x.invert(px)),
      iMin = Math.min(i-1, timeBisector(data, xMin)),
      iMax = Math.max(i+1, timeBisector(data, xMax));

  // search window
  var start = Math.max(0, iMin-1);
  var end = Math.min(iMax+1, data.length);
  var searchWindow = []; // (end - start) * 2 - 1; // FIXME: CORRECT WAY TO PREALLOCATE?

  for (var i = start; i < end-1; i++) {
    searchWindow.push(data[i]);
    var newPoint = {time: data[i].time, count: data[i+1].count}
    searchWindow.push(newPoint);
  }
  searchWindow.push(data[end-1]);

  // get the closest point within the 3 pixel radius
  var d = getMinElement(searchWindow, function(elem) { 
      var dx = px - state.x(elem.time);
      var dy = py - state.y(elem.count);
      return dx*dx + dy*dy;
  });

  var dist = Math.abs(px-state.x(d.time));;

  // if the distance is too far away, just pick the current mouse position
  if (dist > 6) {
    d = {time: state.x.invert(px), count: state.y.invert(py)};
  }

  // offset for this particular line grapgh
  var base_y = +this.getAttribute("base_y");

  var cx = state.x(d.time);
  var cy = state.y(d.count) + base_y;
  focus.attr("transform", "translate(" + cx + "," + cy + ")");
  var text = focus.select("text");
  text.text((d.count * 100).toFixed(2) + "% utilization" )

  var bbox = text.node().getBBox();
  var padding = 2;
  var rect = focus.select("rect", "text")
      .attr("x", bbox.x - padding)
      .attr("y", bbox.y - padding)
      .attr("width", bbox.width + (padding*2))
      .attr("height", bbox.height + (padding*2));

}

// Get the data
function load_stats(elem) {
  var stats_file = elem.tsv;

  // exit early if we already loaded it
  if(state.statsData[stats_file]) {
    elem.loaded = true;
    hideLoaderIcon();
    redraw();
    return;
  }

  d3.tsv(stats_file,
    function(d) {
        return {
          time:  +d.time,
          count: +d.count
        };
    },
    function(error, data) {
      state.statsData[stats_file] = data;
      elem.loaded = true;
      hideLoaderIcon();
      redraw();
    }
  );
}

function load_data() {
  load_procs(load_ops_and_timeline);
}

function initializeState() {
  var margin = constants.margin_left + constants.margin_right;
  state.width = $(window).width() - margin;
  state.height = $(window).height() - constants.margin_bottom;
  state.scale = state.width / (constants.end - constants.start);
  state.zoom = 1.0;
  state.zoomHistory = Array();
  state.numLoading = 0;
  state.dependencyEvent = undefined;

  state.layoutData = [];
  state.flattenedLayoutData = [];

  state.profilingData = {};
  state.processorData = {};
  state.statsData = [];

  state.operations = {};
  state.thickness = 20; //Math.max(state.height / constants.max_level, 20);
  state.baseThickness = state.height / constants.max_level;
  state.height = constants.max_level * state.thickness;
  state.resolution = 10; // time (in us) of the smallest feature we want to load
  state.searchEnabled = false;
  state.rangeZoom = true;
  state.collapseAll = false;

  // TODO: change this
  state.x = d3.scale.linear().range([0, state.width]);
  state.y = d3.scale.linear().range([constants.stats_levels * state.thickness, 0]);
  state.y.domain([0, 1]);

  setKeyHandler(defaultKeydown);
  $(document).on("keyup", defaultKeyUp);

  state.timelineSvg = d3.select("#timeline").append("svg")
    .attr("width", state.zoom * state.width)
    .attr("height", state.height);

  state.loaderSvg = d3.select("#loader-icon").append("svg")
    .attr("width", "40px")
    .attr("height", "40px");


  drawLoaderIcon();
  load_data();
}

function load_stats_json(callback) {
  $.getJSON("json/stats.json", function(json) {
    stats_files = json;
    callback();
  });
}

// Loads constants such as max_level, start/end time, and number of levels
// of a stats view
function load_scale_json(callback) {
  $.getJSON("json/scale.json", function(json) {
    // add the read-in constants
    $.each(json, function(key, val) {
      constants[key] = val;
    });
    load_stats_json(callback);
  });
}

function load_op_deps_json(callback) {
  $.getJSON("json/op_dependencies.json", function(json) {
    op_dependencies = json;
    load_scale_json(callback);
  });
}

function load_jsons(callback) {
  load_scale_json(callback);
}

function main() {
  load_jsons(initializeState);
}

main();<|MERGE_RESOLUTION|>--- conflicted
+++ resolved
@@ -353,25 +353,10 @@
                        .attr("y", y)
                        .attr("class", "desc");
 
-<<<<<<< HEAD
-=======
 
     if ((d.in.length != 0) || (d.out.length != 0)) {
       d3.select(this).style("cursor", "pointer")
     }
->>>>>>> ce19b4bf
-
-    if ((d.in.length != 0) || (d.out.length != 0)) {
-      d3.select(this).style("cursor", "pointer")
-    }
-
-<<<<<<< HEAD
-    if ((d.in.length != 0) || (d.out.length != 0)) {
-      d3.select(this).style("cursor", "pointer")
-    }
-
-=======
->>>>>>> ce19b4bf
     // descTexts is an array of Texts we will store in the desc view
     var descTexts = [];
     var total = d.end - d.start;
