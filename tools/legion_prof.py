#!/usr/bin/env python

# Copyright 2017 Stanford University, NVIDIA Corporation
#
# Licensed under the Apache License, Version 2.0 (the "License");
# you may not use this file except in compliance with the License.
# You may obtain a copy of the License at
#
#     http://www.apache.org/licenses/LICENSE-2.0
#
# Unless required by applicable law or agreed to in writing, software
# distributed under the License is distributed on an "AS IS" BASIS,
# WITHOUT WARRANTIES OR CONDITIONS OF ANY KIND, either express or implied.
# See the License for the specific language governing permissions and
# limitations under the License.
#

from __future__ import print_function

import tempfile
import legion_spy
import argparse
import sys, os, shutil
import string, re, json, heapq, time, itertools
from collections import defaultdict
from math import sqrt, log
from cgi import escape
from operator import itemgetter
from os.path import dirname, exists, basename

prefix = r'\[(?P<node>[0-9]+) - (?P<thread>[0-9a-f]+)\] \{\w+\}\{legion_prof\}: '
task_info_pat = re.compile(prefix + r'Prof Task Info (?P<opid>[0-9]+) (?P<vid>[0-9]+) (?P<pid>[a-f0-9]+) (?P<create>[0-9]+) (?P<ready>[0-9]+) (?P<start>[0-9]+) (?P<stop>[0-9]+)')
meta_info_pat = re.compile(prefix + r'Prof Meta Info (?P<opid>[0-9]+) (?P<hlr>[0-9]+) (?P<pid>[a-f0-9]+) (?P<create>[0-9]+) (?P<ready>[0-9]+) (?P<start>[0-9]+) (?P<stop>[0-9]+)')
copy_info_pat = re.compile(prefix + r'Prof Copy Info (?P<opid>[0-9]+) (?P<src>[a-f0-9]+) (?P<dst>[a-f0-9]+) (?P<size>[0-9]+) (?P<create>[0-9]+) (?P<ready>[0-9]+) (?P<start>[0-9]+) (?P<stop>[0-9]+)')
copy_info_old_pat = re.compile(prefix + r'Prof Copy Info (?P<opid>[0-9]+) (?P<src>[a-f0-9]+) (?P<dst>[a-f0-9]+) (?P<create>[0-9]+) (?P<ready>[0-9]+) (?P<start>[0-9]+) (?P<stop>[0-9]+)')
fill_info_pat = re.compile(prefix + r'Prof Fill Info (?P<opid>[0-9]+) (?P<dst>[a-f0-9]+) (?P<create>[0-9]+) (?P<ready>[0-9]+) (?P<start>[0-9]+) (?P<stop>[0-9]+)')
inst_create_pat = re.compile(prefix + r'Prof Inst Create (?P<opid>[0-9]+) (?P<inst>[a-f0-9]+) (?P<create>[0-9]+)')
inst_usage_pat = re.compile(prefix + r'Prof Inst Usage (?P<opid>[0-9]+) (?P<inst>[a-f0-9]+) (?P<mem>[a-f0-9]+) (?P<bytes>[0-9]+)')
inst_timeline_pat = re.compile(prefix + r'Prof Inst Timeline (?P<opid>[0-9]+) (?P<inst>[a-f0-9]+) (?P<create>[0-9]+) (?P<destroy>[0-9]+)')
user_info_pat = re.compile(prefix + r'Prof User Info (?P<pid>[a-f0-9]+) (?P<start>[0-9]+) (?P<stop>[0-9]+) (?P<name>[$()a-zA-Z0-9_]+)')
task_wait_info_pat = re.compile(prefix + r'Prof Task Wait Info (?P<opid>[0-9]+) (?P<vid>[0-9]+) (?P<start>[0-9]+) (?P<ready>[0-9]+) (?P<end>[0-9]+)')
meta_wait_info_pat = re.compile(prefix + r'Prof Meta Wait Info (?P<opid>[0-9]+) (?P<hlr>[0-9]+) (?P<start>[0-9]+) (?P<ready>[0-9]+) (?P<end>[0-9]+)')
kind_pat = re.compile(prefix + r'Prof Task Kind (?P<tid>[0-9]+) (?P<name>[$()a-zA-Z0-9_<>.]+)')
kind_pat_over = re.compile(prefix + r'Prof Task Kind (?P<tid>[0-9]+) (?P<name>[$()a-zA-Z0-9_<>.]+) (?P<over>[0-1])')
variant_pat = re.compile(prefix + r'Prof Task Variant (?P<tid>[0-9]+) (?P<vid>[0-9]+) (?P<name>[$()a-zA-Z0-9_<>.]+)')
operation_pat = re.compile(prefix + r'Prof Operation (?P<opid>[0-9]+) (?P<kind>[0-9]+)')
multi_pat = re.compile(prefix + r'Prof Multi (?P<opid>[0-9]+) (?P<tid>[0-9]+)')
owner_pat = re.compile(prefix + r'Prof Slice Owner (?P<pid>[0-9]+) (?P<opid>[0-9]+)')
meta_desc_pat = re.compile(prefix + r'Prof Meta Desc (?P<hlr>[0-9]+) (?P<kind>[a-zA-Z0-9_ ]+)')
op_desc_pat = re.compile(prefix + r'Prof Op Desc (?P<opkind>[0-9]+) (?P<kind>[a-zA-Z0-9_ ]+)')
proc_desc_pat = re.compile(prefix + r'Prof Proc Desc (?P<pid>[a-f0-9]+) (?P<kind>[0-9]+)')
mem_desc_pat = re.compile(prefix + r'Prof Mem Desc (?P<mid>[a-f0-9]+) (?P<kind>[0-9]+) (?P<size>[0-9]+)')
# Extensions for messages
message_desc_pat = re.compile(prefix + r'Prof Message Desc (?P<mid>[0-9]+) (?P<desc>[a-zA-Z0-9_ ]+)')
message_info_pat = re.compile(prefix + r'Prof Message Info (?P<mid>[0-9]+) (?P<pid>[a-f0-9]+) (?P<start>[0-9]+) (?P<stop>[0-9]+)')
# Extensions for mapper calls
mapper_call_desc_pat = re.compile(prefix + r'Prof Mapper Call Desc (?P<mid>[0-9]+) (?P<desc>[a-zA-Z0-9_ ]+)')
mapper_call_info_pat = re.compile(prefix + r'Prof Mapper Call Info (?P<mid>[0-9]+) (?P<pid>[a-f0-9]+) (?P<uid>[0-9]+) (?P<start>[0-9]+) (?P<stop>[0-9]+)')
# Extensions for runtime calls
runtime_call_desc_pat = re.compile(prefix + r'Prof Runtime Call Desc (?P<rid>[0-9]+) (?P<desc>[a-zA-Z0-9_ ]+)')
runtime_call_info_pat = re.compile(prefix + r'Prof Runtime Call Info (?P<rid>[0-9]+) (?P<pid>[a-f0-9]+) (?P<start>[0-9]+) (?P<stop>[0-9]+)')
# Self-profiling
proftask_info_pat = re.compile(prefix + r'Prof ProfTask Info (?P<pid>[a-f0-9]+) (?P<opid>[0-9]+) (?P<start>[0-9]+) (?P<stop>[0-9]+)')

# Make sure this is up to date with lowlevel.h
processor_kinds = {
    1 : 'GPU',
    2 : 'CPU',
    3 : 'Utility',
    4 : 'IO',
}

# Make sure this is up to date with lowlevel.h
memory_kinds = {
    0 : 'GASNet Global',
    1 : 'System',
    2 : 'Registered',
    3 : 'Socket',
    4 : 'Zero-Copy',
    5 : 'Framebuffer',
    6 : 'Disk',
    7 : 'HDF5',
    8 : 'File',
    9 : 'L3 Cache',
    10 : 'L2 Cache',
    11 : 'L1 Cache',
}

# Micro-seconds per pixel
US_PER_PIXEL = 100
# Pixels per level of the picture
PIXELS_PER_LEVEL = 40
# Pixels per tick mark
PIXELS_PER_TICK = 200


# prof_uid counter
prof_uid_ctr = 0

def get_prof_uid():
    global prof_uid_ctr
    prof_uid_ctr += 1
    return prof_uid_ctr

def data_tsv_str(level, start, end, color, opacity, title, 
                 initiation, _in, out, prof_uid):
    # replace None with ''
    def xstr(s):
        return str(s or '')
    return xstr(level) + "\t" + xstr(start) + "\t" + xstr(end) + "\t" + \
           xstr(color) + "\t" + xstr(opacity) + "\t" + xstr(title) + "\t" + \
           xstr(initiation) + "\t" + xstr(_in) + "\t" + xstr(out) + "\t" + \
           xstr(prof_uid) + "\n"

def slugify(filename):
    # convert spaces to underscores
    slugified = filename.replace(" ", "_")
    # remove special characters
    slugified = slugified.translate(None, "!@#$%^&*(),/?<>\"':;{}[]|/+=`~")
    return slugified

# Helper function for computing nice colors
def color_helper(step, num_steps):
    assert step <= num_steps
    h = float(step)/float(num_steps)
    i = ~~int(h * 6)
    f = h * 6 - i
    q = 1 - f
    rem = i % 6
    r = 0
    g = 0
    b = 0
    if rem == 0:
      r = 1
      g = f
      b = 0
    elif rem == 1:
      r = q
      g = 1
      b = 0
    elif rem == 2:
      r = 0
      g = 1
      b = f
    elif rem == 3:
      r = 0
      g = q
      b = 1
    elif rem == 4:
      r = f
      g = 0
      b = 1
    elif rem == 5:
      r = 1
      g = 0
      b = q
    else:
      assert False
    r = (~~int(r*255))
    g = (~~int(g*255))
    b = (~~int(b*255))
    r = "%02x" % r
    g = "%02x" % g
    b = "%02x" % b
    return ("#"+r+g+b)

def read_time(string):
    return long(string)/1000

class HasDependencies(object):
    def __init__(self):
        self.deps = {"in": set(), "out": set()}
        self.initiation_op = None
        self.initiation = ''
    
    def add_initiation_dependencies(self, state, op_dependencies, transitive_map):
        pass

    def attach_dependencies(self, state, op_dependencies, transitive_map):
        if self.op_id in transitive_map["out"]:
            self.deps["out"] |= op_dependencies[self.op_id]["out"]
        if self.op_id in transitive_map["in"]:
            self.deps["in"] |=  op_dependencies[self.op_id]["in"]

    def get_unique_tuple(self):
        assert self.proc is not None #TODO: move to owner
        cur_level = self.proc.max_levels - self.level
        return (self.proc.node_id, self.proc.proc_in_node, self.prof_uid)

class HasInitiationDependencies(HasDependencies):
    def __init__(self, initiation_op):
        HasDependencies.__init__(self)
        self.initiation_op = initiation_op
        self.initiation = initiation_op.op_id

    def add_initiation_dependencies(self, state, op_dependencies, transitive_map):
        unique_tuple = self.get_unique_tuple()
        if self.initiation in transitive_map["in"]: # this op exists
            for in_op_id in transitive_map["in"][self.initiation]:
                op_dependencies[in_op_id]["out"].add(unique_tuple)

    def attach_dependencies(self, state, op_dependencies, transitive_map):
        # add the in direction
        if self.initiation in transitive_map["in"]:
            op_tuples = set(map(lambda op: state.find_op(op).get_unique_tuple(),
                            transitive_map["in"][self.initiation]))
            self.deps["in"] |= op_tuples

    def get_color(self):
        return self.initiation_op.get_color()

class HasNoDependencies(HasDependencies):
    def __init__(self):
        HasDependencies.__init__(self)
    
    def add_initiation_dependencies(self, state, op_dependencies, transitive_map):
        pass

    def attach_dependencies(self, state, op_dependencies, transitive_map):
        pass

class TimeRange(object):
    def __init__(self, create, ready, start, stop):
        assert create <= ready
        assert ready <= start
        assert start <= stop
        self.create = create
        self.ready = ready
        self.start = start
        self.stop = stop

    def __cmp__(self, other):
        # The order chosen here is critical for sort_range. Ranges are
        # sorted by start_event first, and then by *reversed*
        # end_event, so that each range will precede any ranges they
        # contain in the order.
        if self.start < other.start:
            return -1
        if self.start > other.start:
            return 1

        if self.stop > other.stop:
            return -1
        if self.stop < other.stop:
            return 1
        return 0

    def contains(self, other):
        if self.start <= other.start and \
            other.stop <= self.stop:
            return True
        return False


    def __repr__(self):
        return "Start: %d us  Stop: %d us  Total: %d us" % (
                self.start, self.end, self.total_time())


    def total_time(self):
        return self.stop - self.start

    # The following must be overridden by subclasses that need them
    def mapper_time(self):
        pass

    def active_time(self):
        pass

    def application_time(self):
        pass

    def meta_time(self):
        pass

class Processor(object):
    def __init__(self, proc_id, kind):
        self.proc_id = proc_id
        # PROCESSOR:   tag:8 = 0x1d, owner_node:16,   (unused):28, proc_idx: 12
        # owner_node = proc_id[55:40]
        # proc_idx = proc_id[11:0]
        self.node_id = (proc_id >> 40) & ((1 << 16) - 1)
        self.proc_in_node = (proc_id) & ((1 << 12) - 1)
        self.kind = kind
        self.app_ranges = list()
        self.last_time = None
        self.tasks = list()
        self.max_levels = 0
        self.time_points = list()

    def get_short_text(self):
        return self.kind + " Proc " + str(self.proc_in_node)

    def add_task(self, task):
        task.proc = self
        self.tasks.append(task)

    def add_message(self, message):
        # treating messages like any other task
        message.proc = self
        self.tasks.append(message)

    def add_mapper_call(self, call):
        # treating mapper calls like any other task
        call.proc = self
        self.tasks.append(call)

    def add_runtime_call(self, call):
        # treating runtime calls like any other task
        call.proc = self
        self.tasks.append(call)

    def sort_time_range(self):
        time_points = list()
        for task in self.tasks:
            self.time_points.append(TimePoint(task.start, task, True))
            self.time_points.append(TimePoint(task.stop, task, False))
        self.time_points.sort(key=lambda p: p.time_key)
        free_levels = set()
        for point in self.time_points:
            if point.first:
                if free_levels:
                    point.thing.set_level(min(free_levels))
                    free_levels.remove(point.thing.level)
                else:
                    self.max_levels += 1
                    point.thing.set_level(self.max_levels)
            else:
                free_levels.add(point.thing.level)

    def add_initiation_dependencies(self, state, op_dependencies, transitive_map):
        for point in self.time_points:
            if point.first:
                point.thing.add_initiation_dependencies(state, op_dependencies, transitive_map)

    def attach_dependencies(self, state, op_dependencies, transitive_map):
        for point in self.time_points:
            if point.first:
                point.thing.attach_dependencies(state, op_dependencies, transitive_map)

    def emit_tsv(self, tsv_file, base_level):
        # iterate over tasks in start time order
        for point in self.time_points:
            if point.first:
                point.thing.emit_tsv(tsv_file, base_level,
                                     self.max_levels + 1,
                                     point.thing.level)
        return base_level + max(self.max_levels, 1) + 1

    def total_time(self):
        total = 0
        for task in self.tasks:
            total += task.total_time()
        return total

    def active_time(self):
        total = 0
        for task in self.tasks:
            total += task.active_time()
        return total

    def application_time(self):
        total = 0
        for task in self.tasks:
            total += task.application_time()
        return total

    def meta_time(self):
        total = 0
        for task in self.tasks:
            total += task.meta_time()
        return total

    def mapper_time(self):
        total = 0
        for task in self.tasks:
            total += task.mapper_time()
        return total

    def print_stats(self, verbose):
        total_time = self.total_time()
        active_time = 0
        application_time = 0
        meta_time = 0
        mapper_time = 0
        active_ratio = 0.0
        application_ratio = 0.0
        meta_ratio = 0.0
        mapper_ratio = 0.0
        if total_time != 0:
            active_time = self.active_time()
            application_time = self.application_time()
            meta_time = self.meta_time()
            mapper_time = self.mapper_time()
            active_ratio = 100.0*float(active_time)/float(total_time)
            application_ratio = 100.0*float(application_time)/float(total_time)
            meta_ratio = 100.0*float(meta_time)/float(total_time)
            mapper_ratio = 100.0*float(mapper_time)/float(total_time)
        if total_time != 0 or verbose:
            print(self)
            print("    Total time: %d us" % total_time)
            print("    Active time: %d us (%.3f%%)" % (active_time, active_ratio))
            print("    Application time: %d us (%.3f%%)" % (application_time, application_ratio))
            print("    Meta time: %d us (%.3f%%)" % (meta_time, meta_ratio))
            print("    Mapper time: %d us (%.3f%%)" % (mapper_time, mapper_ratio))
            print()

    def __repr__(self):
        return '%s Processor %s' % (self.kind, hex(self.proc_id))

    def __cmp__(a, b):
        return cmp(a.proc_id, b.proc_id)


class TimePoint(object):
    def __init__(self, time, thing, first):
        self.time = time
        self.thing = thing
        self.first = first
        self.time_key = 2*time + (0 if first is True else 1)
    def __cmp__(a, b):
        return cmp(a.time_key, b.time_key)

class Memory(object):
    def __init__(self, mem_id, kind, size):
        self.mem_id = mem_id
        # MEMORY:      tag:8 = 0x1e, owner_node:16,   (unused):28, mem_idx: 12
        # owner_node = mem_id[55:40]
        self.node_id = (mem_id >> 40) & ((1 << 16) - 1)
        self.mem_in_node = (mem_id) & ((1 << 12) - 1)
        self.kind = kind
        self.total_size = size
        self.instances = set()
        self.time_points = list()
        self.max_live_instances = None
        self.last_time = None

    def get_short_text(self):
        return self.kind + " Memory " + str(self.mem_in_node)

    def add_instance(self, inst):
        self.instances.add(inst)
        inst.mem = self

    def init_time_range(self, last_time):
        # Fill in any of our instances that are not complete with the last time
        for inst in self.instances:
            if inst.stop is None:
                inst.stop = last_time
        self.last_time = last_time 

    def sort_time_range(self):
        self.max_live_instances = 0
        for inst in self.instances:
            self.time_points.append(TimePoint(inst.create, inst, True))
            self.time_points.append(TimePoint(inst.stop, inst, False))
        # Keep track of which levels are free
        self.time_points.sort(key=lambda p: p.time_key)
        free_levels = set()
        # Iterate over all the points in sorted order
        for point in self.time_points:
            if point.first:
                # Find a level to assign this to
                if len(free_levels) > 0:
                    point.thing.set_level(free_levels.pop())
                else:
                    point.thing.set_level(self.max_live_instances + 1)
                    self.max_live_instances += 1
            else:
                # Finishing this instance so restore its point
                free_levels.add(point.thing.level)

    def emit_tsv(self, tsv_file, base_level):
        max_levels = self.max_live_instances + 1
        if max_levels > 1:
            # iterate over tasks in start time order
            max_levels = max(4, max_levels)
            for point in self.time_points:
                if point.first:
                    point.thing.emit_tsv(tsv_file, base_level,\
                                max_levels, point.thing.level)

        return base_level + max_levels

        # if max_levels > 1:
        #     for instance in self.instances:
        #         assert instance.level is not None
        #         assert instance.create is not None
        #         assert instance.destroy is not None
        #         inst_name = repr(instance)
        #         tsv_file.write("%d\t%ld\t%ld\t%s\t1.0\t%s\n" % \
        #                 (base_level + (max_levels - instance.level),
        #                  instance.create, instance.destroy,
        #                  instance.get_color(), inst_name))
        # return base_level + max_levels


    def print_stats(self, verbose):
        # Compute total and average utilization of memory
        assert self.last_time is not None
        average_usage = 0.0
        max_usage = 0.0
        current_size = 0
        previous_time = 0
        for point in sorted(self.time_points,key=lambda p: p.time_key):
            # First do the math for the previous interval
            usage = float(current_size)/float(self.total_size) if self.total_size <> 0 else 0
            if usage > max_usage:
                max_usage = usage
            duration = point.time - previous_time
            # Update the average usage
            average_usage += usage * float(duration)
            # Update the size
            if point.first:
                current_size += point.thing.size  
            else:
                current_size -= point.thing.size
            # Save the time for the next round through
            previous_time = point.time
        # Last interval is empty so don't worry about it
        average_usage /= float(self.last_time) 
        if average_usage > 0.0 or verbose:
            print(self)
            print("    Total Instances: %d" % len(self.instances))
            print("    Maximum Utilization: %.3f%%" % (100.0 * max_usage))
            print("    Average Utilization: %.3f%%" % (100.0 * average_usage))
            print()
  
    def __repr__(self):
        return '%s Memory %s' % (self.kind, hex(self.mem_id))

    def __cmp__(a, b):
        return cmp(a.mem_id, b.mem_id)

class Channel(object):
    def __init__(self, src, dst):
        self.src = src
        self.dst = dst
        self.copies = set()
        self.time_points = list()
        self.max_live_copies = None 
        self.last_time = None

    def get_short_text(self):
        if self.src is None:
            return "Fill Channel"
        else:
            return "Mem to Mem Channel"

    def add_copy(self, copy):
        copy.chan = self
        self.copies.add(copy)

    def init_time_range(self, last_time):
        self.last_time = last_time

    def sort_time_range(self):
        self.max_live_copies = 0 
        for copy in self.copies:
            self.time_points.append(TimePoint(copy.start, copy, True))
            self.time_points.append(TimePoint(copy.stop, copy, False))
        # Keep track of which levels are free
        self.time_points.sort(key=lambda p: p.time_key)
        free_levels = set()
        # Iterate over all the points in sorted order
        for point in self.time_points:
            if point.first:
                if len(free_levels) > 0:
                    point.thing.level = free_levels.pop()
                else:
                    point.thing.level = self.max_live_copies + 1
                    self.max_live_copies += 1
            else:
                # Finishing this instance so restore its point
                free_levels.add(point.thing.level)

    def emit_tsv(self, tsv_file, base_level):
        max_levels = self.max_live_copies + 1
        if max_levels > 1:
            # iterate over tasks in start time order
            max_levels = max(4, max_levels)
            for point in self.time_points:
                if point.first:
                    point.thing.emit_tsv(tsv_file, base_level,\
                                max_levels, point.thing.level)

        return base_level + max_levels

        # max_levels = self.max_live_copies + 1
        # if max_levels > 1:
        #     max_levels = max(4, max_levels)
        #     for copy in self.copies:
        #         assert copy.level is not None
        #         assert copy.start is not None
        #         assert copy.stop is not None
        #         copy_name = repr(copy)
        #         tsv_file.write("%d\t%ld\t%ld\t%s\t1.0\t%s\n" % \
        #                 (base_level + (max_levels - copy.level),
        #                  copy.start, copy.stop,
        #                  copy.get_color(), copy_name))
        # return base_level + max_levels

    def print_stats(self, verbose):
        assert self.last_time is not None 
        total_usage_time = 0
        max_transfers = 0
        current_transfers = 0
        previous_time = 0
        for point in sorted(self.time_points,key=lambda p: p.time_key):
            if point.first:
                if current_transfers == 0:
                    previous_time = point.time
                current_transfers += 1
                if current_transfers > max_transfers:
                    max_transfers = current_transfers
            else:
                current_transfers -= 1
                if current_transfers == 0:
                    total_usage_time += (point.time - previous_time)
        average_usage = float(total_usage_time)/float(self.last_time)
        if average_usage > 0.0 or verbose:
            print(self)
            print("    Total Transfers: %d" % len(self.copies))
            print("    Maximum Executing Transfers: %d" % (max_transfers))
            print("    Average Utilization: %.3f%%" % (100.0 * average_usage))
            print()
        
    def __repr__(self):
        if self.src is None:
            return 'Fill ' + self.dst.__repr__() + ' Channel'
        else:
            return self.src.__repr__() + ' to ' + self.dst.__repr__() + ' Channel'

    def __cmp__(a, b):
        return cmp(a.dst, b.dst)

class WaitInterval(object):
    def __init__(self, start, ready, end):
        self.start = start
        self.ready = ready
        self.end = end

class TaskKind(object):
    def __init__(self, task_id, name):
        self.task_id = task_id
        self.name = name

    def __repr__(self):
        return self.name

class StatObject(object):
    def __init__(self):
        self.total_calls = defaultdict(int)
        self.total_execution_time = defaultdict(int)
        self.all_calls = defaultdict(list)
        self.max_call = defaultdict(int)
<<<<<<< HEAD
        self.min_call = defaultdict(int)
=======
        self.min_call = defaultdict(lambda: sys.maxsize)
>>>>>>> b8783220

    def get_total_execution_time(self):
        total_execution_time = 0
        for proc_exec_time in self.total_execution_time.itervalues():
            total_execution_time += proc_exec_time
        return total_execution_time

    def get_total_calls(self):
        total_calls = 0
        for proc_calls in self.total_calls.itervalues():
            total_calls += proc_calls
        return total_calls

    def increment_calls(self, exec_time, proc):
        self.total_calls[proc] += 1
        self.total_execution_time[proc] += exec_time
        self.all_calls[proc].append(exec_time)
        if exec_time > self.max_call[proc]:
            self.max_call[proc] = exec_time
        if exec_time < self.min_call[proc]:
            self.min_call[proc] = exec_time

    def print_task_stat(self, total_calls, total_execution_time,
            max_call, max_dev, min_call, min_dev):
        avg = float(total_execution_time) / float(total_calls) \
                if total_calls > 0 else 0
        print('       Total Invocations: %d' % total_calls)
        print('       Total Time: %d us' % total_execution_time)
        print('       Average Time: %.2f us' % avg)
        print('       Maximum Time: %d us (%.3f sig)' % (max_call,max_dev))
        print('       Minimum Time: %d us (%.3f sig)' % (min_call,min_dev))

    def print_stats(self, verbose):
        procs = sorted(self.total_calls.iterkeys())
        total_execution_time = self.get_total_execution_time()
        total_calls = self.get_total_calls()

        avg = float(total_execution_time) / float(total_calls)
        max_call = max(self.max_call.values())
        min_call = min(self.min_call.values())
        stddev = 0
        for proc_calls in self.all_calls.values():
            for call in proc_calls:
                diff = float(call) - avg
                stddev += sqrt(diff * diff)
        stddev /= float(total_calls)
        stddev = sqrt(stddev)
        max_dev = (float(max_call) - avg) / stddev if stddev != 0.0 else 0.0
        min_dev = (float(min_call) - avg) / stddev if stddev != 0.0 else 0.0

        print('  '+repr(self))
        self.print_task_stat(total_calls, total_execution_time,
                max_call, max_dev, min_call, min_dev)
        print()

        if verbose and len(procs) > 1:
            for proc in sorted(self.total_calls.iterkeys()):
                avg = float(self.total_execution_time[proc]) / float(self.total_calls[proc]) \
                        if self.total_calls[proc] > 0 else 0
                stddev = 0
                for call in self.all_calls[proc]:
                    diff = float(call) - avg
                    stddev += sqrt(diff * diff)
                stddev /= float(self.total_calls[proc])
                stddev = sqrt(stddev)
                max_dev = (float(self.max_call[proc]) - avg) / stddev if stddev != 0.0 else 0.0
                min_dev = (float(self.min_call[proc]) - avg) / stddev if stddev != 0.0 else 0.0

                print('    On ' + repr(proc))
                self.print_task_stat(self.total_calls[proc],
                        self.total_execution_time[proc],
                        self.max_call[proc], max_dev,
                        self.min_call[proc], min_dev)
                print()


class Variant(StatObject):
    def __init__(self, variant_id, name):
        StatObject.__init__(self)
        self.variant_id = variant_id
        self.name = name
        self.op = dict()
        self.task_kind = None
        self.color = None

    def __eq__(self, other):
        return self.variant_id == other.variant_id

    def set_task_kind(self, task_kind):
        assert self.task_kind == None or self.task_kind == task_kind
        self.task_kind = task_kind

    def compute_color(self, step, num_steps):
        assert self.color is None
        self.color = color_helper(step, num_steps)

    def assign_color(self, color):
        assert self.color is None
        self.color = color

    def __repr__(self):
        return self.name

class Base(object):
    def __init__(self):
        self.prof_uid = get_prof_uid()
        self.level = None

    def set_level(self, level):
        self.level = level

    def get_unique_tuple(self):
        assert self.proc is not None
        cur_level = self.proc.max_levels - self.level
        return (self.proc.node_id, self.proc.proc_in_node, self.prof_uid)

class Operation(Base):
    def __init__(self, op_id):
        Base.__init__(self)
        self.op_id = op_id
        self.kind_num = None
        self.kind = None
        self.is_task = False
        self.is_meta = False
        self.is_multi = False
        self.is_proftask = False
        self.name = 'Operation '+str(op_id)
        self.variant = None
        self.task_kind = None
        self.color = None
        self.owner = None
        self.proc = None

    def assign_color(self, color_map):
        assert self.color is None
        if self.kind is None:
            self.color = '#000000' # Black
        else:
            assert self.kind_num in color_map
            self.color = color_map[self.kind_num]

    def get_color(self):
        assert self.color is not None
        return self.color

    def get_op_id(self):
        if self.is_proftask:
            return ""
        else:
            return self.op_id

    def get_info(self):
        info = '<'+str(self.op_id)+">"
        return info

    def __repr__(self):
        if self.is_task:
            assert self.variant is not None
            title = self.variant.task_kind.name if self.variant.task_kind is not None else 'unnamed'
            if self.variant.name <> None and self.variant.name.find("unnamed") > 0:
                title += ' ['+self.variant.name+']'
            return title+' '+self.get_info()
        elif self.is_multi:
            assert self.task_kind is not None
            if self.task_kind.name is not None:
                return self.task_kind.name+' '+self.get_info()
            else:
                return 'Task '+str(self.task_kind.task_id)+' '+self.get_info()
        elif self.is_proftask:
            return 'ProfTask' + (' <{:d}>'.format(self.op_id) if self.op_id > 0 else '')
        else:
            if self.kind is None:
                return 'Operation '+self.get_info()
            else:
                return self.kind+' Operation '+self.get_info()

class HasWaiters(object):
    def __init__(self):
        self.wait_intervals = list()

    def add_wait_interval(self, start, ready, end):
        self.wait_intervals.append(WaitInterval(start, ready, end))

    def active_time(self):
        active_time = 0
        start = self.start
        for wait_interval in self.wait_intervals:
            active_time += (wait_interval.start - start)
            start = max(start, wait_interval.end)
        if start < self.stop:
            active_time += (self.stop - start)
        return active_time

    def emit_tsv(self, tsv_file, base_level, max_levels, level):
        title = repr(self)
        initiation = str(self.initiation)
        color = self.get_color()

        _in = json.dumps(list(self.deps["in"])) if len(self.deps["in"]) > 0 else ""
        out = json.dumps(list(self.deps["out"])) if len(self.deps["out"]) > 0 else ""

        if len(self.wait_intervals) > 0:
            start = self.start
            cur_level = base_level + (max_levels - level)
            for wait_interval in self.wait_intervals:
                init = data_tsv_str(level = cur_level,
                                    start = start,
                                    end = wait_interval.start,
                                    color = color,
                                    opacity = "1.0",
                                    title = title,
                                    initiation = initiation,
                                    _in = _in,
                                    out = out,
                                    prof_uid = self.prof_uid)
                wait = data_tsv_str(level = cur_level,
                                    start = wait_interval.start,
                                    end = wait_interval.ready,
                                    color = color,
                                    opacity = "0.15",
                                    title = title + " (waiting)",
                                    initiation = initiation,
                                    _in = _in,
                                    out = out,
                                    prof_uid = self.prof_uid)
                ready = data_tsv_str(level = cur_level,
                                     start = wait_interval.ready,
                                     end = wait_interval.end,
                                     color = color,
                                     opacity = "0.45",
                                     title = title + " (ready)",
                                     initiation = initiation,
                                     _in = _in,
                                     out = out,
                                     prof_uid = None)

                tsv_file.write(init)
                tsv_file.write(wait)
                tsv_file.write(ready)
                start = max(start, wait_interval.end)
            if start < self.stop:
                end = data_tsv_str(level = cur_level,
                                   start = start,
                                   end = self.stop,
                                   color = color,
                                   opacity = "1.0",
                                   title = title,
                                   initiation = initiation,
                                   _in = _in,
                                   out = out,
                                   prof_uid = None)

                tsv_file.write(end)
        else:
            line = data_tsv_str(level = base_level + (max_levels - level),
                                start = self.start,
                                end = self.stop,
                                color = color,
                                opacity = "1.0",
                                title = title,
                                initiation = initiation,
                                _in = _in,
                                out = out,
                                prof_uid = self.prof_uid)
            tsv_file.write(line)

class Task(Operation, TimeRange, HasDependencies, HasWaiters):
    def __init__(self, variant, op, create, ready, start, stop):
        Operation.__init__(self, op.op_id)
        HasDependencies.__init__(self)
        HasWaiters.__init__(self)
        TimeRange.__init__(self, create, ready, start, stop)

        self.base_op = op
        self.variant = variant
        self.initiation = ''
        self.is_task = True

    def assign_color(self, color):
        assert self.color is None
        assert self.base_op.color is None
        assert self.variant is not None
        assert self.variant.color is not None
        self.color = self.variant.color
        self.base_op.color = self.color

    def emit_tsv(self, tsv_file, base_level, max_levels, level):
        return HasWaiters.emit_tsv(self, tsv_file, base_level, max_levels, level)

    def get_color(self):
        assert self.color is not None
        return self.color

    def get_op_id(self):
        return self.op_id
        
    def get_info(self):
        info = '<'+str(self.op_id)+">"
        return info

    def active_time(self):
        return HasWaiters.active_time(self)

    def application_time(self):
        return self.total_time()

    def meta_time(self):
        return 0

    def mapper_time(self):
        return 0

    def __repr__(self):
        assert self.variant is not None
        title = self.variant.task_kind.name if self.variant.task_kind is not None else 'unnamed'
        if self.variant.name <> None and self.variant.name.find("unnamed") > 0:
            title += ' ['+self.variant.name+']'
        return title+' '+self.get_info()

class MetaTask(Base, TimeRange, HasInitiationDependencies, HasWaiters):
    def __init__(self, variant, initiation_op, create, ready, start, stop):
        Base.__init__(self)
        HasInitiationDependencies.__init__(self, initiation_op)
        HasWaiters.__init__(self)
        TimeRange.__init__(self, create, ready, start, stop)

        self.variant = variant
        self.is_task = True
        self.is_meta = True

    def get_color(self):
        assert self.variant is not None
        assert self.variant.color is not None
        return self.variant.color

    def active_time(self):
        return HasWaiters.active_time(self)

    def application_time(self):
        return self.total_time()

    def meta_time(self):
        return 0

    def mapper_time(self):
        return 0

    def emit_tsv(self, tsv_file, base_level, max_levels, level):
        return HasWaiters.emit_tsv(self, tsv_file, base_level, max_levels, level)

    def __repr__(self):
        assert self.variant is not None
        return self.variant.name

class ProfTask(Base, TimeRange, HasNoDependencies):
    def __init__(self, op, create, ready, start, stop):
        Base.__init__(self)
        HasNoDependencies.__init__(self)
        TimeRange.__init__(self, None, ready, start, stop)
        self.proftask_id = op.op_id
        self.color = '#FFC0CB'  # Pink
        self.is_task = True

    def get_color(self):
        return self.color

    def active_time(self):
        return self.total_time()

    def application_time(self):
        return 0

    def meta_time(self):
        return self.total_time()

    def mapper_time(self):
        return 0

    def emit_tsv(self, tsv_file, base_level, max_levels, level):
        tsv_line = data_tsv_str(level = base_level + (max_levels - level),
                                start = self.start,
                                end = self.stop,
                                color = self.get_color(),
                                opacity = "1.0",
                                title = repr(self),
                                initiation = None,
                                _in = None,
                                out = None,
                                prof_uid = self.prof_uid)
        tsv_file.write(tsv_line)

    def __repr__(self):
        return 'ProfTask' + (' <{:d}>'.format(self.proftask_id) if self.proftask_id > 0 else '')

class UserMarker(Base, TimeRange, HasNoDependencies):
    def __init__(self, name, start, stop):
        Base.__init__(self)
        HasNoDependencies.__init__(self)
        TimeRange.__init__(self, None, None, start, stop)
        self.name = name
        self.color = '#000000' # Black
        self.is_task = True

    def get_color(self):
        return self.color

    def active_time(self):
        return self.total_time()

    def application_time(self):
        return 0

    def meta_time(self):
        return self.total_time()

    def mapper_time(self):
        return 0

    def emit_tsv(self, tsv_file, base_level, max_levels, level):
        tsv_line = data_tsv_str(level = base_level + (max_levels - level),
                                start = self.start,
                                end = self.stop,
                                color = self.get_color(),
                                opacity = "1.0",
                                title = repr(self),
                                initiation = None,
                                _in = None,
                                out = None,
                                prof_uid = self.prof_uid)
        tsv_file.write(tsv_line)

    def __repr__(self):
        return 'User Marker "'+self.name+'"'

class Copy(Base, TimeRange, HasInitiationDependencies):
    def __init__(self, src, dst, initiation_op, size, create, ready, start, stop):
        Base.__init__(self)
        HasInitiationDependencies.__init__(self, initiation_op)
        TimeRange.__init__(self, create, ready, start, stop)
        self.src = src
        self.dst = dst
        self.size = size
        self.chan = None

    def get_color(self):
        # Get the color from the initiator
        return self.initiation_op.get_color()

    def __repr__(self):
        return 'Copy size='+str(self.size)

    def get_unique_tuple(self):
        assert self.chan is not None
        cur_level = self.chan.max_live_copies+1 - self.level
        return (str(self.chan), self.prof_uid)

    def emit_tsv(self, tsv_file, base_level, max_levels, level):
        assert self.level is not None
        assert self.start is not None
        assert self.stop is not None
        copy_name = repr(self)
        _in = json.dumps(self.deps["in"]) if len(self.deps["in"]) > 0 else ""
        out = json.dumps(self.deps["out"]) if len(self.deps["out"]) > 0 else ""

        tsv_line = data_tsv_str(level = base_level + (max_levels - level),
                                start = self.start,
                                end = self.stop,
                                color = self.get_color(),
                                opacity = "1.0",
                                title = copy_name,
                                initiation = self.initiation,
                                _in = _in,
                                out = out,
                                prof_uid = self.prof_uid)
        tsv_file.write(tsv_line)

class Fill(Base, TimeRange, HasInitiationDependencies):
    def __init__(self, dst, initiation_op, create, ready, start, stop):
        Base.__init__(self)
        HasInitiationDependencies.__init__(self, initiation_op)
        TimeRange.__init__(self, create, ready, start, stop)
        self.dst = dst
        self.chan = None

    def __repr__(self):
        return 'Fill'

    def get_unique_tuple(self):
        assert self.chan is not None
        cur_level = self.chan.max_live_copies+1 - self.level
        return (str(self.chan), self.prof_uid)

    def emit_tsv(self, tsv_file, base_level, max_levels, level):
        fill_name = repr(self)
        _in = json.dumps(self.deps["in"]) if len(self.deps["in"]) > 0 else ""
        out = json.dumps(self.deps["out"]) if len(self.deps["out"]) > 0 else ""

        tsv_line = data_tsv_str(level = base_level + (max_levels - level),
                                start = self.start,
                                end = self.stop,
                                color = self.get_color(),
                                opacity = "1.0",
                                title = fill_name,
                                initiation = self.initiation,
                                _in = _in,
                                out = out,
                                prof_uid = self.prof_uid)
        tsv_file.write(tsv_line)

class Instance(Base, TimeRange, HasInitiationDependencies):
    def __init__(self, inst_id, initiation_op):
        Base.__init__(self)
        HasInitiationDependencies.__init__(self, initiation_op)
        TimeRange.__init__(self, None, None, None, None)

        self.inst_id = inst_id
        self.mem = None
        self.size = None

    def get_unique_tuple(self):
        assert self.mem is not None
        cur_level = self.mem.max_live_copies+1 - self.level
        return (str(self.mem), self.prof_uid)

    def emit_tsv(self, tsv_file, base_level, max_levels, level):
        assert self.level is not None
        assert self.create is not None
        assert self.stop is not None
        inst_name = repr(self)

        _in = json.dumps(self.deps["in"]) if len(self.deps["in"]) > 0 else ""
        out = json.dumps(self.deps["out"]) if len(self.deps["out"]) > 0 else ""

        tsv_line = data_tsv_str(level = base_level + (max_levels - level),
                                start = self.create,
                                end = self.stop,
                                color = self.get_color(),
                                opacity = "1.0",
                                title = inst_name,
                                initiation = self.initiation,
                                _in = _in,
                                out = out,
                                prof_uid = self.prof_uid)

        tsv_file.write(tsv_line)


    def get_color(self):
        # Get the color from the operation
        return self.initiation_op.get_color()

    def __repr__(self):
        # Check to see if we got a profiling callback
        if self.size is not None:
            unit = 'B'
            unit_size = self.size
            if self.size > (1024*1024*1024):
                unit = 'GB'
                unit_size /= (1024*1024*1024)
            elif self.size > (1024*1024):
                unit = 'MB'
                unit_size /= (1024*1024)
            elif self.size > 1024:
                unit = 'KB'
                unit_size /= 1024
            size_pretty = str(unit_size) + unit
        else:
            size_pretty = 'Unknown'

        return ("Instance {} Size={}"
                .format(str(hex(self.inst_id)),
                        size_pretty))

class MessageKind(StatObject):
    def __init__(self, message_id, desc):
        StatObject.__init__(self)
        self.message_id = message_id
        self.desc = desc
        self.color = None

    def __eq__(self, other):
        return self.message_id == other.message_id

    def assign_color(self, color):
        assert self.color is None
        self.color = color

    def __repr__(self):
        return self.desc

class Message(Base, TimeRange, HasNoDependencies):
    def __init__(self, kind, start, stop):
        Base.__init__(self)
        TimeRange.__init__(self, None, None, start, stop)
        HasNoDependencies.__init__(self)
        self.kind = kind

    def get_color(self):
        return self.kind.color

    def active_time(self):
        return self.total_time()

    def application_time(self):
        return 0

    def meta_time(self):
        return 0

    def mapper_time(self):
        return 0

    def emit_tsv(self, tsv_file, base_level, max_levels, level):
        tsv_line = data_tsv_str(level = base_level + (max_levels - level),
                                start = self.start,
                                end = self.stop,
                                color = self.get_color(),
                                opacity = "1.0",
                                title = repr(self),
                                initiation = None,
                                _in = None,
                                out = None,
                                prof_uid = self.prof_uid)
        tsv_file.write(tsv_line)

    def __repr__(self):
        return 'Message '+str(self.kind)

class MapperCallKind(StatObject):
    def __init__(self, mapper_call_kind, desc):
        StatObject.__init__(self)
        self.mapper_call_kind = mapper_call_kind
        self.desc = desc
        self.color = None

    def __eq__(self, other):
        return self.mapper_call_kind == other.mapper_call_kind

    def __repr__(self):
        return self.desc

    def assign_color(self, color):
        assert self.color is None
        self.color = color

class MapperCall(Base, TimeRange, HasInitiationDependencies):
    def __init__(self, kind, initiation_op, start, stop):
        Base.__init__(self)
        TimeRange.__init__(self, None, None, start, stop)
        HasInitiationDependencies.__init__(self, initiation_op)
        self.kind = kind

    def get_color(self):
        assert self.kind is not None and self.kind.color is not None
        return self.kind.color

    def emit_tsv(self, tsv_file, base_level, max_levels, level):
        title = repr(self)
        _in = json.dumps(list(self.deps["in"])) if len(self.deps["in"]) > 0 else ""
        out = json.dumps(list(self.deps["out"])) if len(self.deps["out"]) > 0 else ""

        tsv_line = data_tsv_str(level = base_level + (max_levels - level),
                                start = self.start,
                                end = self.stop,
                                color = self.get_color(),
                                opacity = "1.0",
                                title = repr(self),
                                initiation = self.initiation,
                                _in = _in,
                                out = out,
                                prof_uid = self.prof_uid)

        tsv_file.write(tsv_line)

    def active_time(self):
        return self.total_time()

    def application_time(self):
        return 0

    def meta_time(self):
        return 0

    def mapper_time(self):
        return self.total_time()

    def __repr__(self):
        if self.initiation == 0:
            return 'Mapper Call '+str(self.kind)
        else:
            return 'Mapper Call '+str(self.kind)+' for '+str(self.initiation)

class RuntimeCallKind(StatObject):
    def __init__(self, runtime_call_kind, desc):
        StatObject.__init__(self)
        self.runtime_call_kind = runtime_call_kind
        self.desc = desc
        self.color = None

    def __eq__(self, other):
        return self.runtime_call_kind == other.runtime_call_kind

    def assign_color(self, color):
        assert self.color is None
        self.color = color

    def __repr__(self):
        return self.desc

class RuntimeCall(Base, TimeRange, HasNoDependencies):
    def __init__(self, kind, start, stop):
        Base.__init__(self)
        TimeRange.__init__(self, None, None, start, stop)
        HasNoDependencies.__init__(self)
        self.kind = kind

    def emit_tsv(self, tsv_file, base_level, max_levels, level):
        tsv_line = data_tsv_str(level = base_level + (max_levels - level),
                                start = self.start,
                                end = self.stop,
                                color = self.get_color(),
                                opacity = "1.0",
                                title = repr(self),
                                initiation = None,
                                _in = None,
                                out = None,
                                prof_uid = self.prof_uid)

        tsv_file.write(tsv_line)

    def active_time(self):
        return self.total_time()

    def application_time(self):
        return 0

    def meta_time(self):
        return self.total_time()

    def mapper_time(self):
        return 0

    def __repr__(self):
        return 'Runtime Call '+str(self.kind)

class LFSR(object):
    def __init__(self, size):
        self.register = ''
        # Initialize the register with all zeros
        needed_bits = int(log(size,2))+1
        self.max_value = pow(2,needed_bits)
        # We'll use a deterministic seed here so that
        # our results are repeatable
        seed_configuration = '1010010011110011'
        for i in range(needed_bits):
            self.register += seed_configuration[i]
        polynomials = {
          2 : (2,1),
          3 : (3,2),
          4 : (4,3),
          5 : (5,3),
          6 : (6,5),
          7 : (7,6),
          8 : (8,6,5,4),
          9 : (9,5),
          10 : (10,7),
          11 : (11,9),
          12 : (12,11,10,4),
          13 : (13,12,11,8),
          14 : (14,13,12,2),
          15 : (15,14),
          16 : (16,14,13,11),
        }
        # If we need more than 16 bits that is a lot tasks
        assert needed_bits in polynomials
        self.taps = polynomials[needed_bits]

    def get_max_value(self):
        return self.max_value
        
    def get_next(self):
        xor = 0
        for t in self.taps:
            xor += int(self.register[t-1])
        if xor % 2 == 0:
            xor = 0
        else:
            xor = 1
        self.register = str(xor) + self.register[:-1]
        return int(self.register,2)

class StatGatherer(object):
    def __init__(self, state):
        self.state = state
        self.application_tasks = set()
        self.meta_tasks = set()
        self.mapper_tasks = set()
        self.runtime_tasks = set()
        self.message_tasks = set()
        for proc in state.processors.itervalues():
            for task in proc.tasks:
                if isinstance(task, Task):
                    self.application_tasks.add(task.variant)
                    task.variant.increment_calls(task.total_time(), proc)
                elif isinstance(task, MetaTask):
                    self.meta_tasks.add(task.variant)
                    task.variant.increment_calls(task.total_time(), proc)
                elif isinstance(task, MapperCall):
                    self.mapper_tasks.add(task.kind)
                    task.kind.increment_calls(task.total_time(), proc)
                elif isinstance(task, RuntimeCall):
                    self.runtime_tasks.add(task.kind)
                    task.kind.increment_calls(task.total_time(), proc)
                elif isinstance(task, Message):
                    self.message_tasks.add(task.kind)
                    task.kind.increment_calls(task.total_time(), proc)

    def print_stats(self, verbose):
        print("  -------------------------")
        print("  Task Statistics")
        print("  -------------------------")
        for variant in sorted(self.application_tasks,
                                key=lambda v: v.get_total_execution_time(),
                                reverse=True):
            variant.print_stats(verbose)
        print("  -------------------------")
        print("  Meta-Task Statistics")
        print("  -------------------------")
        for variant in sorted(self.meta_tasks,
                                key=lambda v: v.get_total_execution_time(),
                                reverse=True):
            variant.print_stats(verbose)
        print("  -------------------------")
        print("  Mapper Statistics")
        print("  -------------------------")
        for kind in sorted(self.mapper_tasks,
                           key=lambda k: k.get_total_execution_time(),
                           reverse=True):
            kind.print_stats(verbose)

        print("  -------------------------")
        print("  Message Statistics")
        print("  -------------------------")
        for kind in sorted(self.message_tasks,
                           key=lambda k: k.get_total_execution_time(),
                           reverse=True):
            kind.print_stats(verbose)

        if len(self.runtime_tasks) > 0:
            print("  -------------------------")
            print("  Runtime Statistics")
            print("  -------------------------")
            for kind in sorted(self.runtime_tasks,
                               key=lambda k: k.get_total_execution_time(),
                               reverse=True):
                kind.print_stats(verbose)


class State(object):
    def __init__(self):
        self.processors = {}
        self.memories = {}
        self.channels = {}
        self.task_kinds = {}
        self.variants = {}
        self.meta_variants = {}
        self.op_kinds = {}
        self.operations = {}
        self.multi_tasks = {}
        self.first_times = {}
        self.last_times = {}
        self.last_time = 0L
        self.message_kinds = {}
        self.messages = {}
        self.mapper_call_kinds = {}
        self.mapper_calls = {}
        self.runtime_call_kinds = {}
        self.runtime_calls = {}
        self.instances = {}
        self.has_spy_state = False

    def parse_log_file(self, file_name, verbose):
        skipped = 0
        with open(file_name, 'rb') as log:  
            matches = 0
            # Keep track of the first and last times
            first_time = 0L
            last_time = 0L
            for line in log:
                if not self.has_spy_state and \
                    (legion_spy.config_pat.match(line) or \
                     legion_spy.detailed_config_pat.match(line)):
                    self.has_spy_state = True
                matches += 1  
                m = task_info_pat.match(line)
                if m is not None:
                    self.log_task_info(long(m.group('opid')),
                                       int(m.group('vid')),
                                       int(m.group('pid'),16),
                                       read_time(m.group('create')),
                                       read_time(m.group('ready')),
                                       read_time(m.group('start')),
                                       read_time(m.group('stop')))
                    continue
                m = meta_info_pat.match(line)
                if m is not None:
                    self.log_meta_info(long(m.group('opid')),
                                       int(m.group('hlr')),
                                       int(m.group('pid'),16),
                                       read_time(m.group('create')),
                                       read_time(m.group('ready')),
                                       read_time(m.group('start')),
                                       read_time(m.group('stop')))
                    continue
                m = copy_info_pat.match(line)
                if m is not None:
                    self.log_copy_info(long(m.group('opid')),
                                       int(m.group('src'),16),
                                       int(m.group('dst'),16),
                                       int(m.group('size')),
                                       read_time(m.group('create')),
                                       read_time(m.group('ready')),
                                       read_time(m.group('start')),
                                       read_time(m.group('stop')))
                    continue
                m = copy_info_old_pat.match(line)
                if m is not None:
                    self.log_copy_info(long(m.group('opid')),
                                       int(m.group('src'),16),
                                       int(m.group('dst'),16),
                                       0,
                                       read_time(m.group('create')),
                                       read_time(m.group('ready')),
                                       read_time(m.group('start')),
                                       read_time(m.group('stop')))
                    continue
                m = fill_info_pat.match(line)
                if m is not None:
                    self.log_fill_info(long(m.group('opid')),
                                       int(m.group('dst'),16),
                                       read_time(m.group('create')),
                                       read_time(m.group('ready')),
                                       read_time(m.group('start')),
                                       read_time(m.group('stop')))
                    continue
                m = inst_create_pat.match(line)
                if m is not None:
                    self.log_inst_create(long(m.group('opid')),
                                         int(m.group('inst'),16),
                                         read_time(m.group('create')))
                    continue
                m = inst_usage_pat.match(line)
                if m is not None:
                    self.log_inst_usage(long(m.group('opid')),
                                        int(m.group('inst'),16),
                                        int(m.group('mem'),16),
                                        long(m.group('bytes')))
                    continue
                m = inst_timeline_pat.match(line)
                if m is not None:
                    self.log_inst_timeline(long(m.group('opid')),
                                           int(m.group('inst'),16),
                                           read_time(m.group('create')),
                                           read_time(m.group('destroy')))
                    continue
                m = user_info_pat.match(line)
                if m is not None:
                    self.log_user_info(int(m.group('pid'), 16),
                                       read_time(m.group('start')),
                                       read_time(m.group('stop')),
                                       m.group('name'))
                    continue
                m = task_wait_info_pat.match(line)
                if m is not None:
                    self.log_task_wait_info(long(m.group('opid')),
                                            int(m.group('vid')),
                                            read_time(m.group('start')),
                                            read_time(m.group('ready')),
                                            read_time(m.group('end')))
                    continue
                m = meta_wait_info_pat.match(line)
                if m is not None:
                    self.log_meta_wait_info(long(m.group('opid')),
                                            int(m.group('hlr')),
                                            read_time(m.group('start')),
                                            read_time(m.group('ready')),
                                            read_time(m.group('end')))
                    continue
                # Put this one first for maximal munch
                m = kind_pat_over.match(line)
                if m is not None:
                    self.log_kind(int(m.group('tid')),
                                  m.group('name'), int(m.group('over')))
                    continue
                m = kind_pat.match(line)
                if m is not None:
                    self.log_kind(int(m.group('tid')), m.group('name'), 1)
                    continue
                m = variant_pat.match(line)
                if m is not None:
                    self.log_variant(int(m.group('tid')),
                                     int(m.group('vid')),
                                     m.group('name'))
                    continue
                m = operation_pat.match(line)
                if m is not None:
                    self.log_operation(long(m.group('opid')),
                                       int(m.group('kind')))
                    continue
                m = multi_pat.match(line)
                if m is not None:
                    self.log_multi(long(m.group('opid')),
                                   int(m.group('tid')))
                    continue
                m = owner_pat.match(line)
                if m is not None:
                    self.log_slice_owner(long(m.group('pid')),
                                         long(m.group('opid')))
                    continue
                m = meta_desc_pat.match(line)
                if m is not None:
                    self.log_meta_desc(int(m.group('hlr')),
                                       m.group('kind'))
                    continue
                m = op_desc_pat.match(line)
                if m is not None:
                    self.log_op_desc(int(m.group('opkind')),
                                     m.group('kind'))
                    continue
                m = proc_desc_pat.match(line)
                if m is not None:
                    kind = int(m.group('kind'))
                    assert kind in processor_kinds
                    self.log_proc_desc(int(m.group('pid'),16),
                                       processor_kinds[kind])
                    continue
                m = mem_desc_pat.match(line)
                if m is not None:
                    kind = int(m.group('kind'))
                    assert kind in memory_kinds
                    self.log_mem_desc(int(m.group('mid'),16),
                                      memory_kinds[kind],
                                      long(m.group('size')))
                    continue
                m = message_desc_pat.match(line)
                if m is not None:
                    self.log_message_desc(int(m.group('mid')),
                                          m.group('desc'))
                    continue
                m = message_info_pat.match(line)
                if m is not None:
                    self.log_message_info(int(m.group('mid')),
                                          int(m.group('pid'),16),
                                          read_time(m.group('start')),
                                          read_time(m.group('stop')))
                    continue
                m = mapper_call_desc_pat.match(line)
                if m is not None:
                    self.log_mapper_call_desc(int(m.group('mid')),
                                              m.group('desc'))
                    continue
                m = mapper_call_info_pat.match(line)
                if m is not None:
                    self.log_mapper_call_info(int(m.group('mid')),
                                              int(m.group('pid'),16),
                                              int(m.group('uid')),
                                              read_time(m.group('start')),
                                              read_time(m.group('stop')))
                    continue
                m = runtime_call_desc_pat.match(line)
                if m is not None:
                    self.log_runtime_call_desc(int(m.group('rid')),
                                               m.group('desc'))
                    continue
                m = runtime_call_info_pat.match(line)
                if m is not None:
                    self.log_runtime_call_info(int(m.group('rid')),
                                               int(m.group('pid'),16),
                                               read_time(m.group('start')),
                                               read_time(m.group('stop')))
                    continue
                m = proftask_info_pat.match(line)
                if m is not None:
                    self.log_proftask_info(int(m.group('pid'),16),
                                           long(m.group('opid')),
                                           read_time(m.group('start')),
                                           read_time(m.group('stop')))
                    continue
                # If we made it here then we failed to match
                matches -= 1 
                skipped += 1
                if verbose:
                    print('Skipping line: %s' % line.strip())
        if skipped > 0:
            print('WARNING: Skipped %d lines in %s' % (skipped, file_name))
        return matches

    def log_task_info(self, op_id, variant_id, proc_id,
                      create, ready, start, stop):
        variant = self.find_variant(variant_id)
        task = self.find_task(op_id, variant, create, ready, start, stop)
        if stop > self.last_time:
            self.last_time = stop
        proc = self.find_processor(proc_id)
        proc.add_task(task)

    def log_meta_info(self, op_id, hlr, proc_id, 
                      create, ready, start, stop):
        op = self.find_op(op_id)
        variant = self.find_meta_variant(hlr)
        meta = self.create_meta(variant, op, create, ready, start, stop)
        if stop > self.last_time:
            self.last_time = stop
        proc = self.find_processor(proc_id)
        proc.add_task(meta)

    def log_copy_info(self, op_id, src_mem, dst_mem, size,
                      create, ready, start, stop):
        op = self.find_op(op_id)
        src = self.find_memory(src_mem)
        dst = self.find_memory(dst_mem)
        copy = self.create_copy(src, dst, op, size, create, ready, start, stop)
        if stop > self.last_time:
            self.last_time = stop
        channel = self.find_channel(src, dst)
        channel.add_copy(copy)

    def log_fill_info(self, op_id, dst_mem,
                      create, ready, start, stop):
        op = self.find_op(op_id)
        dst = self.find_memory(dst_mem)
        fill = self.create_fill(dst, op, create, ready, start, stop)
        if stop > self.last_time:
            self.last_time = stop
        channel = self.find_channel(None, dst)
        channel.add_copy(fill)

    def log_inst_create(self, op_id, inst_id, create):
        op = self.find_op(op_id)
        inst = self.create_instance(inst_id, op)
        # don't overwrite if we have already captured the (more precise)
        #  timeline info
        if inst.stop is None:
            inst.create = create

    def log_inst_usage(self, op_id, inst_id, mem_id, size):
        op = self.find_op(op_id)
        mem = self.find_memory(mem_id)
        inst = self.create_instance(inst_id, op)
        inst.mem = mem
        inst.size = size
        mem.add_instance(inst)

    def log_inst_timeline(self, op_id, inst_id, create, destroy):
        op = self.find_op(op_id)
        inst = self.create_instance(inst_id, op)
        inst.create = create
        inst.stop = destroy
        if destroy > self.last_time:
            self.last_time = destroy 

    def log_user_info(self, proc_id, start, stop, name):
        proc = self.find_processor(proc_id)
        user = self.create_user_marker(name)
        user.start = start
        user.stop = stop
        if stop > self.last_time:
            self.last_time = stop 
        proc.add_task(user)

    def log_task_wait_info(self, op_id, variant_id, start, ready, end):
        variant = self.find_variant(variant_id)
        task = self.find_task(op_id, variant)
        assert ready >= start
        assert end >= ready
        task.add_wait_interval(start, ready, end)

    def log_meta_wait_info(self, op_id, hlr, start, ready, end):
        op = self.find_op(op_id)
        variant = self.find_meta_variant(hlr)
        assert ready >= start
        assert end >= ready
        assert op_id in variant.op
        variant.op[op_id].add_wait_interval(start, ready, end)

    def log_kind(self, task_id, name, overwrite):
        if task_id not in self.task_kinds:
            self.task_kinds[task_id] = TaskKind(task_id, name)
        elif overwrite == 1:
            self.task_kinds[task_id].name = name

    def log_variant(self, task_id, variant_id, name):
        assert task_id in self.task_kinds
        task_kind = self.task_kinds[task_id]
        if variant_id not in self.variants:
            self.variants[variant_id] = Variant(variant_id, name)
        else:
            self.variants[variant_id].name = name
        self.variants[variant_id].set_task_kind(task_kind)

    def log_operation(self, op_id, kind):
        op = self.find_op(op_id)
        assert kind in self.op_kinds
        op.kind_num = kind
        op.kind = self.op_kinds[kind]

    def log_multi(self, op_id, task_id):
        op = self.find_op(op_id)
        task_kind = TaskKind(task_id, None)
        if task_id in self.task_kinds:
            task_kind = self.task_kinds[task_id]
        else:
            self.task_kinds[task_id] = task_kind
        op.is_multi = True
        op.task_kind = self.task_kinds[task_id]

    def log_slice_owner(self, parent_id, op_id):
        parent = self.find_op(parent_id)
        op = self.find_op(op_id)
        op.owner = parent

    def log_meta_desc(self, hlr, name):
        if hlr not in self.meta_variants:
            self.meta_variants[hlr] = Variant(hlr, name)
        else:
            self.meta_variants[hlr].name = name

    def log_proc_desc(self, proc_id, kind):
        if proc_id not in self.processors:
            self.processors[proc_id] = Processor(proc_id, kind)
        else:
            self.processors[proc_id].kind = kind

    def log_mem_desc(self, mem_id, kind, size):
        if mem_id not in self.memories:
            self.memories[mem_id] = Memory(mem_id, kind, size)
        else:
            self.memories[mem_id].kind = kind

    def log_op_desc(self, kind, name):
        if kind not in self.op_kinds:
            self.op_kinds[kind] = name

    def log_message_desc(self, kind, desc):
        if kind not in self.message_kinds:
            self.message_kinds[kind] = MessageKind(kind, desc) 

    def log_message_info(self, kind, proc_id, start, stop):
        assert start <= stop
        assert kind in self.message_kinds
        if stop > self.last_time:
            self.last_time = stop
        message = Message(self.message_kinds[kind], start, stop)
        proc = self.find_processor(proc_id)
        proc.add_message(message)

    def log_mapper_call_desc(self, kind, desc):
        if kind not in self.mapper_call_kinds:
            self.mapper_call_kinds[kind] = MapperCallKind(kind, desc)

    def log_mapper_call_info(self, kind, proc_id, op_id, start, stop):
        assert start <= stop
        assert kind in self.mapper_call_kinds
        # For now we'll only add very expensive mapper calls (more than 100 us)
        if (stop - start) < 100:
            return 
        if stop > self.last_time:
            self.last_time = stop
        call = MapperCall(self.mapper_call_kinds[kind],
                          self.find_op(op_id), start, stop)
        proc = self.find_processor(proc_id)
        proc.add_mapper_call(call)

    def log_runtime_call_desc(self, kind, desc):
        if kind not in self.runtime_call_kinds:
            self.runtime_call_kinds[kind] = RuntimeCallKind(kind, desc)

    def log_runtime_call_info(self, kind, proc_id, start, stop):
        assert start <= stop 
        assert kind in self.runtime_call_kinds
        if stop > self.last_time:
            self.last_time = stop
        call = RuntimeCall(self.runtime_call_kinds[kind], start, stop)
        proc = self.find_processor(proc_id)
        proc.add_runtime_call(call)

    def log_proftask_info(self, proc_id, op_id, start, stop):
        # we don't have a unique op_id for the profiling task itself, so we don't 
        # add to self.operations
        proftask = ProfTask(Operation(op_id), start, start, start, stop) 
        proc = self.find_processor(proc_id)
        proc.add_task(proftask)

    def find_processor(self, proc_id):
        if proc_id not in self.processors:
            self.processors[proc_id] = Processor(proc_id, None)
        return self.processors[proc_id]

    def find_memory(self, mem_id):
        if mem_id not in self.memories:
            # use 'system memory' as the default kind
            self.memories[mem_id] = Memory(mem_id, 1, None)
        return self.memories[mem_id]

    def find_channel(self, src, dst):
        if src is not None:
            key = (src,dst)
            if key not in self.channels:
                self.channels[key] = Channel(src,dst)
            return self.channels[key]
        else:
            # This is a fill channel
            if dst not in self.channels:
                self.channels[dst] = Channel(None,dst)
            return self.channels[dst]

    def find_variant(self, variant_id):
        if variant_id not in self.variants:
            self.variants[variant_id] = Variant(variant_id, None)
        return self.variants[variant_id]

    def find_meta_variant(self, hlr_id):
        if hlr_id not in self.meta_variants:
            self.meta_variants[hlr_id] = Variant(hlr_id, None)
        return self.meta_variants[hlr_id]

    def find_op(self, op_id):
        if op_id not in self.operations:
            self.operations[op_id] = Operation(op_id) 
        return self.operations[op_id]

    def find_task(self, op_id, variant, create=None, ready=None, start=None, stop=None):
        op = self.find_op(op_id)
        # Upgrade this operation to a task if necessary
        if not op.is_task:
            assert create is not None
            assert ready is not None
            assert start is not None
            assert stop is not None
            op = Task(variant, op, create, ready, start, stop) 
            variant.op[op_id] = op
            self.operations[op_id] = op
        else:
            assert op.variant == variant
        return op

    def create_meta(self, variant, op, create, ready, start, stop):
        result = MetaTask(variant, op, create, ready, start, stop)
        variant.op[op.op_id] = result
        return result

    def create_copy(self, src, dst, op, size, create, ready, start, stop):
        return Copy(src, dst, op, size, create, ready, start, stop)

    def create_fill(self, dst, op, create, ready, start, stop):
        return Fill(dst, op, create, ready, start, stop)

    def create_instance(self, inst_id, op):
        # neither instance id nor op id are unique on their own
        key = (inst_id, op.op_id)
        if key not in self.instances:
            inst = Instance(inst_id, op)
            self.instances[key] = inst
        else:
            inst = self.instances[key]
        return inst

    def create_user_marker(self, name):
        return UserMarker(name)

    def build_time_ranges(self):
        assert self.last_time is not None 
        # Processors first
        for proc in self.processors.itervalues():
            proc.last_time = self.last_time
            proc.sort_time_range()
        for mem in self.memories.itervalues():
            mem.init_time_range(self.last_time)
            mem.sort_time_range()
        for channel in self.channels.itervalues():
            channel.init_time_range(self.last_time)
            channel.sort_time_range()

    def print_processor_stats(self, verbose):
        print('****************************************************')
        print('   PROCESSOR STATS')
        print('****************************************************')
        for proc in sorted(self.processors.itervalues()):
            proc.print_stats(verbose)
        print

    def print_memory_stats(self, verbose):
        print('****************************************************')
        print('   MEMORY STATS')
        print('****************************************************')
        for mem in sorted(self.memories.itervalues()):
            mem.print_stats(verbose)
        print

    def print_channel_stats(self, verbose):
        print('****************************************************')
        print('   CHANNEL STATS')
        print('****************************************************')
        for channel in sorted(self.channels.itervalues()):
            channel.print_stats(verbose)
        print

    def print_task_stats(self, verbose):
        print('****************************************************')
        print('   TASK STATS')
        print('****************************************************')
        stat = StatGatherer(self)
        stat.print_stats(verbose)
        print

    def print_stats(self, verbose):
        self.print_processor_stats(verbose)
        self.print_memory_stats(verbose)
        self.print_channel_stats(verbose)
        self.print_task_stats(verbose)

    def assign_colors(self):
        # Subtract out some colors for which we have special colors
        num_colors = len(self.variants) + len(self.meta_variants) + \
                     len(self.op_kinds) + len(self.message_kinds) + \
                     len(self.mapper_call_kinds) + len(self.runtime_call_kinds)
        # Use a LFSR to randomize these colors
        lsfr = LFSR(num_colors)
        num_colors = lsfr.get_max_value()
        op_colors = {}
        for variant in self.variants.itervalues():
            variant.compute_color(lsfr.get_next(), num_colors)
        for variant in self.meta_variants.itervalues():
            if variant.variant_id == 1: # Remote message
                variant.assign_color('#006600') # Evergreen
            elif variant.variant_id == 2: # Post-Execution
                variant.assign_color('#333399') # Deep Purple
            elif variant.variant_id == 6: # Garbage Collection
                variant.assign_color('#990000') # Crimson
            elif variant.variant_id == 7: # Logical Dependence Analysis
                variant.assign_color('#0000FF') # Duke Blue
            elif variant.variant_id == 8: # Operation Physical Analysis
                variant.assign_color('#009900') # Green
            elif variant.variant_id == 9: # Task Physical Analysis
                variant.assign_color('#009900') #Green
            else:
                variant.compute_color(lsfr.get_next(), num_colors)
        for kind in self.op_kinds.iterkeys():
            op_colors[kind] = color_helper(lsfr.get_next(), num_colors)
        # Now we need to assign all the operations colors
        for op in self.operations.itervalues():
            op.assign_color(op_colors)
        # Assign all the message kinds different colors
        for kinds in (self.message_kinds,
                      self.mapper_call_kinds,
                      self.runtime_call_kinds):
            for kind in kinds.itervalues():
                kind.assign_color(color_helper(lsfr.get_next(), num_colors))

    def show_copy_matrix(self, output_prefix):
        template_file_name = os.path.join(dirname(sys.argv[0]),
                "legion_prof_copy.html.template")
        tsv_file_name = output_prefix + ".tsv"
        html_file_name = output_prefix + ".html"
        print('Generating copy visualization files %s and %s' % (tsv_file_name,html_file_name))

        def node_id(memory):
            return (memory.mem_id >> 23) & ((1 << 5) - 1)
        memories = sorted(self.memories.itervalues())

        tsv_file = open(tsv_file_name, "w")
        tsv_file.write("source\ttarget\tremote\ttotal\tcount\taverage\tbandwidth\n")
        for i in range(0, len(memories)):
            for j in range(0, len(memories)):
                src = memories[i]
                dst = memories[j]
                is_remote = node_id(src) <> node_id(dst) or \
                    src.kind == memory_kinds[0] or \
                    dst.kind == memory_kinds[0]
                sum = 0.0
                cnt = 0
                bandwidth = 0.0
                channel = self.find_channel(src, dst)
                for copy in channel.copies:
                    time = copy.stop - copy.start
                    sum = sum + time * 1e-6
                    bandwidth = bandwidth + copy.size / time
                    cnt = cnt + 1
                tsv_file.write("%d\t%d\t%d\t%f\t%d\t%f\t%f\n" % \
                        (i, j, int(is_remote), sum, cnt,
                         sum / cnt * 1000 if cnt > 0 else 0,
                         bandwidth / cnt if cnt > 0 else 0))
        tsv_file.close()

        template_file = open(template_file_name, "r")
        template = template_file.read()
        template_file.close()
        html_file = open(html_file_name, "w")
        html_file.write(template % (repr([str(mem).replace("Memory ", "") for mem in memories]),
                                    repr(tsv_file_name)))
        html_file.close()

    def find_unique_dirname(self, dirname):
        if (not exists(dirname)):
            return dirname
        # if the dirname exists, loop through dirname.i until we
        # find one that doesn't exist
        i = 1
        while (True):
            potential_dir = dirname + "." + str(i)
            if (not exists(potential_dir)):
                return potential_dir
            i += 1

    def calculate_statistics_data(self, timepoints, max_count, num_points=100000):
        # we assume that the timepoints are sorted before this step

        # loop through all the timepoints. Get the earliest. If it's first,
        # add to the count. if it's second, decrement the count. Store the
        # (time, count) pair.

        # times = list()
        # counts = list()
        statistics = list()
        count = 0
        last_time = 0
        increment = 1.0 / float(max_count)
        for point in timepoints:
            if point.first:
                count += increment
            else:
                count -= increment
            if point.time != last_time:
                statistics.append((point.time, count))
            last_time = point.time
        return statistics

        # CODE BELOW USES A BASIC FILTER IN CASE THE SIZE OF THE STATISTICS
        # IS TOO LARGE

        # # we want to limit to num_points points in the statistics, so only get
        # # every nth element
        # n = max(1, int(len(times) / num_points))
        # statistics = []
        # # FIXME: get correct count average
        # for i in range(0, len(times),n):
        #     sub_times = times[i:i+n]
        #     sub_counts = counts[i:i+n]
        #     num_elems = float(len(sub_times))
        #     avg_time = float(sum(sub_times)) / num_elems
        #     avg_count = float(sum(sub_counts)) / num_elems
        #     statistics.append((avg_time, avg_count))
        # return statistics

    # utilization is 1 for a processor when some event is on the
    # processor
    #
    # adds points where there are one or more events occurring.
    # removes a point when the count drops to 0.
    def convert_to_utilization(self, timepoints):
        proc_utilization = []
        count = 0
        for point in timepoints:
            if point.first:
                count += 1
                if count == 1:
                    proc_utilization.append(point)
            else:
                count -= 1
                if count == 0:
                    proc_utilization.append(point)
        return proc_utilization

    # group by processor kind per node. Also compute the children relationships
    def group_node_proc_kind_timepoints(self, timepoints_dict):
        for proc in self.processors.itervalues():
            if len(proc.tasks) > 0:
                # add this processor kind to both all and the node group
                groups = [str(proc.node_id), "all"]
                for node in groups:
                    group = node + " (" + proc.kind + ")"
                    if group not in timepoints_dict:
                        timepoints_dict[group] = [proc.time_points]
                    else:
                        timepoints_dict[group].append(proc.time_points)

    def group_node_proc_timepoints(self, timepoints_dict):
        for proc in self.processors.itervalues():
            if len(proc.tasks) > 0:
                # add this processor to both all and the node group
                groups = [str(proc.node_id), "all"]
                for group in groups:
                    if group not in timepoints_dict:
                        timepoints_dict[group] = [proc.time_points]
                    else:
                        timepoints_dict[group].append(proc.time_points)

    def get_nodes(self):
        nodes = {}
        for proc in self.processors.itervalues():
            if len(proc.tasks) > 0:
                nodes[str(proc.node_id)] = 1
        if (len(nodes) > 1):
            return ["all"] + sorted(nodes.keys())
        else:
            return sorted(nodes.keys())


    def emit_statistics_tsv(self, output_dirname):
        print("emitting statistics")

        # this is a map from node ids to a list of timepoints in that node
        timepoints_dict = {}

        #self.group_node_proc_timepoints(timepoints_dict)
        self.group_node_proc_kind_timepoints(timepoints_dict)

        # add in the all group
        timepoints_dict["all"] = [proc.time_points 
                                    for proc in self.processors.values()
                                    if len(proc.tasks) > 0]

        # now we compute the structure of the stats (the parent-child
        # relationships
        nodes = self.get_nodes()
        stats_structure = {node: [] for node in nodes}

        # for each node grouping, add all the subtypes of processors
        for node in nodes:
            for kind in processor_kinds.itervalues():
                group = str(node) + " (" + kind + ")"
                if group in timepoints_dict:
                    stats_structure[node].append(group)

        json_file_name = os.path.join(output_dirname, "json", "stats.json")

        with open(json_file_name, "w") as json_file:
            # json.dump(timepoints_dict.keys(), json_file)
            json.dump(stats_structure, json_file)

        # here we write out the actual tsv stats files
        for tp_group in timepoints_dict:
            timepoints = timepoints_dict[tp_group]
            utilizations = [self.convert_to_utilization(tp)
                            for tp in timepoints]

            max_count = len(timepoints)
            statistics = None
            if max_count == 0:
                print("WARNING: node " + str(tp_group) + " has no prof events. Is this what you expected?")
                statistics = list()
            else:
                statistics = self.calculate_statistics_data(sorted(itertools.chain(*utilizations)), max_count)

            stats_tsv_filename = os.path.join(output_dirname, "tsv", str(tp_group) + "_stats.tsv")
            with open(stats_tsv_filename, "w") as stats_tsv_file:
                stats_tsv_file.write("time\tcount\n")
                stats_tsv_file.write("0.00\t0.00\n") # initial point
                for stat_point in statistics:
                    stats_tsv_file.write("%.2f\t%.2f\n" % stat_point)

    def simplify_op(self, op_dependencies, op_existence_map, transitive_map, op_path, _dir):
        cur_op_id = op_path[-1]

        if op_existence_map[cur_op_id]:
            # we're done, we've found an op that exists
            for op_id in op_path:
                # for the children that exist, add it to the transitive map
                if not op_id in transitive_map[_dir]:
                    transitive_map[_dir][op_id] = []
                transitive_map[_dir][op_id].append(cur_op_id)
        else:
            children = op_dependencies[cur_op_id][_dir]
            for child_op_id in children:
                new_op_path = op_path + [child_op_id]
                self.simplify_op(op_dependencies, op_existence_map, transitive_map,
                                 new_op_path, _dir)

    def simplify_op_dependencies(self, op_dependencies, op_existence_map):
        # The dependence relation is transitive. We take advantage of this to
        # remove non-existant ops in the graph by following "out" and "in"
        # pointers until we get to an existing op
        transitive_map = {"in": {}, "out": {}}

        for _dir in ["in", "out"]:
            for op_id in op_dependencies.iterkeys():
                if not op_id in transitive_map[_dir]:
                    self.simplify_op(op_dependencies, op_existence_map, transitive_map,
                                     [op_id], _dir)

        for op_id in op_dependencies.iterkeys():
            for _dir in ["in", "out"]:
                if len(op_dependencies[op_id][_dir]) > 0:
                    # replace each op with the transitive map
                    transformed_dependencies = [transitive_map[_dir][op]
                                                if op in transitive_map[_dir] else []
                                                for op in op_dependencies[op_id][_dir]]
                    # flatMap
                    if len(transformed_dependencies) > 0:
                        simplified_dependencies = reduce(list.__add__, 
                                                         transformed_dependencies)
                    else:
                        simplified_dependencies = []
                    
                    op_dependencies[op_id][_dir] = set(simplified_dependencies)
                else:
                    op_dependencies[op_id][_dir] = set()
        return op_dependencies, transitive_map

    # Here, we read the legion spy data! We will use this to draw dependency
    # lines in the prof
    def get_op_dependencies(self, file_names):
        spy_state = legion_spy.State(False, True, True, True)

        total_matches = 0

        for file_name in file_names:
            total_matches += spy_state.parse_log_file(file_name)
        print('Matched %d lines across all files.' % total_matches)
        op_dependencies = {}

        # compute the slice_index, slice_slice, and point_slice dependencies
        # (which legion_spy throws away). We just need to copy this data over
        # before legion spy throws it away
        for _slice, index in spy_state.slice_index.iteritems():
            while _slice in spy_state.slice_slice:
                _slice = spy_state.slice_slice[_slice]
            if index.uid not in op_dependencies:
                op_dependencies[index.uid] = {"in": set(), "out": set()}
            if _slice not in op_dependencies:
                op_dependencies[_slice] = {"in": set(), "out": set()}
            op_dependencies[index.uid]["out"].add(_slice)
            op_dependencies[_slice]["in"].add(index.uid)

        for _slice1, _slice2 in spy_state.slice_slice.iteritems():
            if _slice1 not in op_dependencies:
                op_dependencies[_slice1] = {"in": set(), "out": set()}
            if _slice2 not in op_dependencies:
                op_dependencies[_slice2] = {"in": set(), "out": set()}
            op_dependencies[_slice1]["out"].add(_slice2)
            op_dependencies[_slice2]["in"].add(_slice1)

        for point, _slice in spy_state.point_slice.iteritems():
            while _slice in spy_state.slice_slice:
                _slice = spy_state.slice_slice[_slice]
            if _slice not in op_dependencies:
                op_dependencies[_slice] = {"in": set(), "out": set()}
            if point.op.uid not in op_dependencies:
                op_dependencies[point.op.uid] = {"in": set(), "out": set()}
            op_dependencies[_slice]["out"].add(point.op.uid)
            op_dependencies[point.op.uid]["in"].add(_slice)

        # don't simplify graphs
        spy_state.post_parse(False, True)

        print("Performing physical analysis...")
        # don't perform any checks (too slow!)
        spy_state.perform_physical_analysis(False, False)

        op = spy_state.get_operation(spy_state.top_level_uid)
        elevate = dict()
        all_nodes = set()
        printer = legion_spy.GraphPrinter("./", "temp")
        op.print_event_graph(printer, elevate, all_nodes, True) 
        # Now print the edges at the very end
        for node in all_nodes:
            if hasattr(node, 'uid'):
                for src in node.physical_incoming:
                    if hasattr(src, 'uid'):
                        if src.uid not in op_dependencies:
                            op_dependencies[src.uid] = {"in" : set(), "out" : set()}
                        if node.uid not in op_dependencies:
                            op_dependencies[node.uid] = {"in" : set(), "out" : set()}
                        op_dependencies[src.uid]["in"].add(node.uid)
                        op_dependencies[node.uid]["out"].add(src.uid)

        # have an existence map for the uids (some uids in the event graph are not
        # actually executed
        op_existence_map = {}

        for op_id, operation in self.operations.iteritems():
            op_existence_map[op_id] = operation.proc is not None

        # now apply the existence map
        op_dependencies, transitive_map = self.simplify_op_dependencies(op_dependencies, op_existence_map)

        return op_dependencies, transitive_map

    def convert_op_ids_to_tuples(self, op_dependencies):
        # convert to tuples
        for op_id in op_dependencies:
            for _dir in op_dependencies[op_id]:
                def convert_to_tuple(elem):
                    if not isinstance(elem, tuple):
                        # needs to be converted
                        return self.find_op(elem).get_unique_tuple()
                    else:
                        return elem
                        
                op_dependencies[op_id][_dir] = set(map(convert_to_tuple, 
                                                   op_dependencies[op_id][_dir]))


    def add_initiation_dependencies(self, state, op_dependencies, transitive_map):
        for proc in self.processors.itervalues():
            proc.add_initiation_dependencies(state, op_dependencies, transitive_map)

    def attach_dependencies(self, state, op_dependencies, transitive_map):
        for proc in self.processors.itervalues():
            proc.attach_dependencies(state, op_dependencies, transitive_map)


    def emit_interactive_visualization(self, output_dirname, show_procs,
                               file_names, show_channels, show_instances, force):
        self.assign_colors()
        # the output directory will either be overwritten, or we will find
        # a new unique name to create new logs
        if force and exists(output_dirname):
            print("forcing removal of " + output_dirname)
            shutil.rmtree(output_dirname)
        else:
            output_dirname = self.find_unique_dirname(output_dirname)

        print('Generating interactive visualization files in directory ' + output_dirname)
        src_directory = os.path.join(dirname(sys.argv[0]), "legion_prof_files")

        shutil.copytree(src_directory, output_dirname)

        proc_list = []
        chan_list = []
        mem_list = []
        processor_levels = {}
        channel_levels = {}
        memory_levels = {}
        base_level = 0
        last_time = 0

        ops_file_name = os.path.join(output_dirname, 
                                     "legion_prof_ops.tsv")
        data_tsv_file_name = os.path.join(output_dirname, 
                                          "legion_prof_data.tsv")
        processor_tsv_file_name = os.path.join(output_dirname, 
                                               "legion_prof_processor.tsv")
        scale_json_file_name = os.path.join(output_dirname, "json", 
                                            "scale.json")
        dep_json_file_name = os.path.join(output_dirname, "json", 
                                          "op_dependencies.json")

        data_tsv_header = "level\tstart\tend\tcolor\topacity\ttitle\tinitiation\tin\tout\tprof_uid\n"

        tsv_dir = os.path.join(output_dirname, "tsv")
        json_dir = os.path.join(output_dirname, "json")
        os.mkdir(tsv_dir)
        if not exists(json_dir):
            os.mkdir(json_dir)
        
        op_dependencies, transitive_map = None, None
        if self.has_spy_state:
            op_dependencies, transitive_map = self.get_op_dependencies(file_names)

        # with open(dep_json_file_name, "w") as dep_json_file:
        #     json.dump(op_dependencies, dep_json_file)

        ops_file = open(ops_file_name, "w")
        ops_file.write("op_id\tdesc\tproc\tlevel\n")
        for op_id, operation in self.operations.iteritems():
            proc = ""
            level = ""
            if (operation.proc is not None):
                proc = repr(operation.proc)
                level = str(operation.level+1)
            ops_file.write("%d\t%s\t%s\t%s\n" % \
                            (op_id, str(operation), proc, level))
        ops_file.close()

        if show_procs:
            for proc in self.processors.itervalues():
                if self.has_spy_state and len(proc.tasks) > 0:
                    proc.add_initiation_dependencies(self, op_dependencies, transitive_map)
                    self.convert_op_ids_to_tuples(op_dependencies)

            for p,proc in sorted(self.processors.iteritems(), key=lambda x: x[1]):
                if len(proc.tasks) > 0:
                    if self.has_spy_state:
                        proc.attach_dependencies(self, op_dependencies,
                                                 transitive_map)
                    proc_name = slugify("Proc_" + str(hex(p)))
                    proc_tsv_file_name = os.path.join(tsv_dir, proc_name + ".tsv")
                    with open(proc_tsv_file_name, "w") as proc_tsv_file:
                        proc_tsv_file.write(data_tsv_header)
                        proc_level = proc.emit_tsv(proc_tsv_file, 0)
                    base_level += proc_level
                    processor_levels[proc] = {
                        'levels': proc_level-1, 
                        'tsv': "tsv/" + proc_name + ".tsv"
                    }
                    proc_list.append(proc)

                    last_time = max(last_time, proc.last_time)
        if show_channels:
            for c,chan in sorted(self.channels.iteritems(), key=lambda x: x[1]):
                if len(chan.copies) > 0:
                    chan_name = slugify(str(c))
                    chan_tsv_file_name = os.path.join(tsv_dir, chan_name + ".tsv")
                    with open(chan_tsv_file_name, "w") as chan_tsv_file:
                        chan_tsv_file.write(data_tsv_header)
                        chan_level = chan.emit_tsv(chan_tsv_file, 0)
                    base_level += chan_level
                    channel_levels[chan] = {
                        'levels': chan_level-1, 
                        'tsv': "tsv/" + chan_name + ".tsv"
                    }
                    chan_list.append(chan)

                    last_time = max(last_time, chan.last_time)
        if show_instances:
            for m,mem in sorted(self.memories.iteritems(), key=lambda x: x[1]):
                if len(mem.instances) > 0:
                    mem_name = slugify("Mem_" + str(hex(m)))
                    mem_tsv_file_name = os.path.join(tsv_dir, mem_name + ".tsv")
                    with open(mem_tsv_file_name, "w") as mem_tsv_file: 
                        mem_tsv_file.write(data_tsv_header)
                        mem_level = mem.emit_tsv(mem_tsv_file, 0)
                    base_level += mem_level
                    memory_levels[mem] = {
                        'levels': mem_level-1, 
                        'tsv': "tsv/" + mem_name + ".tsv"
                    }
                    mem_list.append(mem)

                    last_time = max(last_time, mem.last_time)

        processor_tsv_file = open(processor_tsv_file_name, "w")
        processor_tsv_file.write("full_text\ttext\ttsv\tlevels\n")
        if show_procs:
            for proc in sorted(proc_list):
                tsv = processor_levels[proc]['tsv']
                levels = processor_levels[proc]['levels']
                processor_tsv_file.write("%s\t%s\t%s\t%d\n" % 
                                (repr(proc), proc.get_short_text(), tsv, levels))
        if show_channels:
            for channel in sorted(chan_list):
                tsv = channel_levels[channel]['tsv']
                levels = channel_levels[channel]['levels']
                processor_tsv_file.write("%s\t%s\t%s\t%d\n" % 
                                (repr(channel), channel.get_short_text(), tsv, levels))
        if show_instances:
            for memory in sorted(mem_list):
                tsv = memory_levels[memory]['tsv']
                levels = memory_levels[memory]['levels']
                processor_tsv_file.write("%s\t%s\t%s\t%d\n" % 
                                (repr(memory), memory.get_short_text(), tsv, levels))
        processor_tsv_file.close()

        num_stats = self.emit_statistics_tsv(output_dirname)
        stats_levels = 4

        scale_data = {
            'start': 0,
            'end': last_time * 1.01,
            'stats_levels': stats_levels,
            'max_level': base_level + 1
        }

        with open(scale_json_file_name, "w") as scale_json_file:
            json.dump(scale_data, scale_json_file)

def main():
    class MyParser(argparse.ArgumentParser):
        def error(self, message):
            self.print_usage(sys.stderr)
            print('error: %s' % message, file=sys.stderr)
            print('hint: invoke %s -h for a detailed description of all arguments' % self.prog, file=sys.stderr)
            sys.exit(2)
    parser = MyParser(
        description='Legion Prof: application profiler')
    parser.add_argument(
        '-C', '--copy', dest='show_copy_matrix', action='store_true',
        help='include copy matrix in visualization')
    parser.add_argument(
        '-s', '--statistics', dest='print_stats', action='store_true',
        help='print statistics')
    parser.add_argument(
        '-v', '--verbose', dest='verbose', action='store_true',
        help='print verbose profiling information')
    parser.add_argument(
        '-m', '--ppm', dest='us_per_pixel', action='store',
        type=int, default=US_PER_PIXEL,
        help='micro-seconds per pixel (default %d)' % US_PER_PIXEL)
    parser.add_argument(
        '-o', '--output', dest='output', action='store',
        default='legion_prof',
        help='output directory pathname')
    parser.add_argument(
        '-f', '--force', dest='force', action='store_true',
        help='overwrite output directory if it exists')
    parser.add_argument(
        dest='filenames', nargs='+',
        help='input Legion Prof log filenames')
    args = parser.parse_args()

    file_names = args.filenames
    show_all = not args.show_copy_matrix
    show_procs = show_all
    show_channels = show_all
    show_instances = show_all
    show_copy_matrix = args.show_copy_matrix
    force = args.force
    output_dirname = args.output
    copy_output_prefix = output_dirname + "_copy"
    print_stats = args.print_stats
    verbose = args.verbose

    state = State()
    has_matches = False
    for file_name in file_names:
        print('Reading log file %s...' % file_name)
        total_matches = state.parse_log_file(file_name, verbose)
        print('Matched %s lines' % total_matches)
        if total_matches > 0:
            has_matches = True
    if not has_matches:
        print('No matches found! Exiting...')
        return

    # Once we are done loading everything, do the sorting
    state.build_time_ranges()

    if print_stats:
        state.print_stats(verbose) 
    else:
        state.emit_interactive_visualization(output_dirname, show_procs,
                             file_names, show_channels, show_instances, force)
        if show_copy_matrix:
            state.show_copy_matrix(copy_output_prefix)

if __name__ == '__main__':
    main()<|MERGE_RESOLUTION|>--- conflicted
+++ resolved
@@ -654,11 +654,7 @@
         self.total_execution_time = defaultdict(int)
         self.all_calls = defaultdict(list)
         self.max_call = defaultdict(int)
-<<<<<<< HEAD
-        self.min_call = defaultdict(int)
-=======
         self.min_call = defaultdict(lambda: sys.maxsize)
->>>>>>> b8783220
 
     def get_total_execution_time(self):
         total_execution_time = 0
