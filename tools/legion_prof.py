--- conflicted
+++ resolved
@@ -133,28 +133,16 @@
     if elem.has_op_id:
         op_id = elem.op_id
         if op_id in transitive_map["out"]:
-<<<<<<< HEAD
-            deps["out"] += op_dependencies[op_id]["out"]
-        if op_id in transitive_map["in"]:
-            deps["in"] +=  op_dependencies[op_id]["in"]
-=======
             deps["out"] |= op_dependencies[op_id]["out"]
         if op_id in transitive_map["in"]:
             deps["in"] |=  op_dependencies[op_id]["in"]
->>>>>>> fbaeba17
     elif elem.has_op:
         op_id = elem.op.op_id
         # add the in direction
         if op_id in transitive_map["in"]:
-<<<<<<< HEAD
-            op_tuples = map(lambda op: state.find_op(op).get_unique_tuple(),
-                            transitive_map["in"][op_id])
-            deps["in"] += op_tuples
-=======
             op_tuples = set(map(lambda op: state.find_op(op).get_unique_tuple(),
                             transitive_map["in"][op_id]))
             deps["in"] |= op_tuples
->>>>>>> fbaeba17
 
 # Helper function for computing nice colors
 def color_helper(step, num_steps):
@@ -324,11 +312,7 @@
     def __init__(self, task):
         TimeRange.__init__(self, task.start, task.stop)
         self.task = task
-<<<<<<< HEAD
-        self.deps = {"in": [], "out": []}
-=======
         self.deps = {"in": set(), "out": set()}
->>>>>>> fbaeba17
         self.prof_uid = task.prof_uid # the task is what contains the uid
 
     def set_level(self, level):
@@ -387,13 +371,8 @@
         else:
             color = self.task.variant.color
 
-<<<<<<< HEAD
-        _in = json.dumps(self.deps["in"]) if len(self.deps["in"]) > 0 else ""
-        out = json.dumps(self.deps["out"]) if len(self.deps["out"]) > 0 else ""
-=======
         _in = json.dumps(list(self.deps["in"])) if len(self.deps["in"]) > 0 else ""
         out = json.dumps(list(self.deps["out"])) if len(self.deps["out"]) > 0 else ""
->>>>>>> fbaeba17
 
         if len(self.task.wait_intervals) > 0:
             start_time = self.start_time
@@ -405,11 +384,11 @@
                          _in, out))
                 tsv_file.write("%d\t%ld\t%ld\t%s\t0.15\t%s\t%s\t%s\t%s\t%d\n" % \
                         (cur_level, wait_interval.start,
-                         wait_interval.ready, color, title, initiation, 
+                         wait_interval.ready, color, title + " (waiting)", initiation, 
                          _in, out, self.prof_uid))
                 tsv_file.write("%d\t%ld\t%ld\t%s\t0.45\t%s\t%s\t%s\t%s\n" % \
                         (cur_level, wait_interval.ready,
-                         wait_interval.end, color, title, initiation,
+                         wait_interval.end, color, title + " (ready)", initiation,
                          _in, out))
                 start_time = max(start_time, wait_interval.end)
             if start_time < self.stop_time:
@@ -527,11 +506,7 @@
     def __init__(self, call):
         TimeRange.__init__(self, call.start, call.stop)
         self.call = call 
-<<<<<<< HEAD
-        self.deps = {"in": [], "out": []}
-=======
         self.deps = {"in": set(), "out": set()}
->>>>>>> fbaeba17
         self.prof_uid = call.prof_uid
 
     def set_level(self, level):
@@ -568,13 +543,8 @@
 
     def emit_tsv(self, tsv_file, base_level, max_levels, level):
         title = repr(self.call)
-<<<<<<< HEAD
-        _in = json.dumps(self.deps["in"]) if len(self.deps["in"]) > 0 else ""
-        out = json.dumps(self.deps["out"]) if len(self.deps["out"]) > 0 else ""
-=======
         _in = json.dumps(list(self.deps["in"])) if len(self.deps["in"]) > 0 else ""
         out = json.dumps(list(self.deps["out"])) if len(self.deps["out"]) > 0 else ""
->>>>>>> fbaeba17
         tsv_file.write("%d\t%ld\t%ld\t%s\t1.0\t%s\t\t%s\t%s\t%d\n" % \
                 (base_level + (max_levels - level),
                  self.start_time, self.stop_time,
@@ -604,11 +574,7 @@
     def __init__(self, call):
         TimeRange.__init__(self, call.start, call.stop)
         self.call = call 
-<<<<<<< HEAD
-        self.deps = {"in": [], "out": []}
-=======
         self.deps = {"in": set(), "out": set()}
->>>>>>> fbaeba17
         self.prof_uid = call.prof_uid
 
     def set_level(self, level):
@@ -1316,11 +1282,7 @@
         self.start = None
         self.stop = None
         self.chan = None
-<<<<<<< HEAD
-        self.deps = {"in": [], "out": []}
-=======
         self.deps = {"in": set(), "out": set()}
->>>>>>> fbaeba17
         self.prof_uid = get_prof_uid()
 
     def get_color(self):
@@ -1366,11 +1328,7 @@
         self.ready = None
         self.start = None
         self.stop = None
-<<<<<<< HEAD
-        self.deps = {"in": [], "out": []}
-=======
         self.deps = {"in": set(), "out": set()}
->>>>>>> fbaeba17
         self.prof_uid = get_prof_uid()
 
     def get_color(self):
@@ -1414,11 +1372,7 @@
         self.create = None
         self.destroy = None
         self.level = None
-<<<<<<< HEAD
-        self.deps = {"in": [], "out": []}
-=======
         self.deps = {"in": set(), "out": set()}
->>>>>>> fbaeba17
         self.mem = None
         self.prof_uid = get_prof_uid()
 
@@ -2586,17 +2540,10 @@
                 for stat_point in statistics:
                     stats_tsv_file.write("%.2f\t%.2f\n" % stat_point)
 
-<<<<<<< HEAD
-    def simplify_op(self, op_dependencies, op_existance_map, transitive_map, op_path, _dir):
-        cur_op_id = op_path[-1]
-
-        if op_existance_map[cur_op_id]:
-=======
     def simplify_op(self, op_dependencies, op_existence_map, transitive_map, op_path, _dir):
         cur_op_id = op_path[-1]
 
         if op_existence_map[cur_op_id]:
->>>>>>> fbaeba17
             # we're done, we've found an op that exists
             for op_id in op_path:
                 # for the children that exist, add it to the transitive map
@@ -2607,17 +2554,10 @@
             children = op_dependencies[cur_op_id][_dir]
             for child_op_id in children:
                 new_op_path = op_path + [child_op_id]
-<<<<<<< HEAD
-                self.simplify_op(op_dependencies, op_existance_map, transitive_map,
-                                 new_op_path, _dir)
-
-    def simplify_op_dependencies(self, op_dependencies, op_existance_map):
-=======
                 self.simplify_op(op_dependencies, op_existence_map, transitive_map,
                                  new_op_path, _dir)
 
     def simplify_op_dependencies(self, op_dependencies, op_existence_map):
->>>>>>> fbaeba17
         # The dependence relation is transitive. We take advantage of this to
         # remove non-existant ops in the graph by following "out" and "in"
         # pointers until we get to an existing op
@@ -2626,11 +2566,7 @@
         for _dir in ["in", "out"]:
             for op_id in op_dependencies.iterkeys():
                 if not op_id in transitive_map[_dir]:
-<<<<<<< HEAD
-                    self.simplify_op(op_dependencies, op_existance_map, transitive_map,
-=======
                     self.simplify_op(op_dependencies, op_existence_map, transitive_map,
->>>>>>> fbaeba17
                                      [op_id], _dir)
 
         for op_id in op_dependencies.iterkeys():
@@ -2652,11 +2588,8 @@
                     op_dependencies[op_id][_dir] = set()
         return op_dependencies, transitive_map
 
-<<<<<<< HEAD
-=======
     # Here, we read the legion spy data! We will use this to draw dependency
     # lines in the prof
->>>>>>> fbaeba17
     def get_op_dependencies(self, file_names):
         spy_state = legion_spy.State(False, True, True, True)
 
@@ -2667,12 +2600,9 @@
         print('Matched %d lines across all files.' % total_matches)
         op_dependencies = {}
 
-<<<<<<< HEAD
-=======
         # compute the slice_index, slice_slice, and point_slice dependencies
         # (which legion_spy throws away). We just need to copy this data over
         # before legion spy throws it away
->>>>>>> fbaeba17
         for _slice, index in spy_state.slice_index.iteritems():
             while _slice in spy_state.slice_slice:
                 _slice = spy_state.slice_slice[_slice]
@@ -2701,25 +2631,12 @@
             op_dependencies[_slice]["out"].add(point.op.uid)
             op_dependencies[point.op.uid]["in"].add(_slice)
 
-<<<<<<< HEAD
-        spy_state.post_parse(True, True)
-
-        print("Performing logical analysis...")
-        # need checks only if we don't have detailed logging
-        need_checks = spy_state.detailed_logging 
-        spy_state.perform_logical_analysis(need_checks, False)
-        spy_state.perform_physical_analysis(need_checks, False)
-        # if not spy_state.detailed_logging:
-        #     # only simplify if we don't havve detailed logging information
-        #     spy_state.simplify_physical_graph(need_cycle_check=False)
-=======
         # don't simplify graphs
         spy_state.post_parse(False, True)
 
         print("Performing physical analysis...")
         # don't perform any checks (too slow!)
         spy_state.perform_physical_analysis(False, False)
->>>>>>> fbaeba17
 
         op = spy_state.get_operation(spy_state.top_level_uid)
         elevate = dict()
@@ -2738,31 +2655,6 @@
                         op_dependencies[src.uid]["in"].add(node.uid)
                         op_dependencies[node.uid]["out"].add(src.uid)
 
-<<<<<<< HEAD
-        op_existance_map = {}
-
-        for op_id, operation in self.operations.iteritems():
-            op_existance_map[op_id] = operation.proc is not None
-
-        op_dependencies, transitive_map = self.simplify_op_dependencies(op_dependencies, op_existance_map)
-
-        return op_dependencies, transitive_map
-
-    def convert_op_ids_to_prof_uids(self, op_dependencies):
-        # convert to tuples
-        for op_id in op_dependencies:
-            for _dir in op_dependencies[op_id]:
-                def convert_to_prof_uid(elem):
-                    if not isinstance(elem, tuple):
-                        # needs to be converted
-                        return (self.proc.node_id, self.proc.proc_id, self.prof_uid)
-                    else:
-                        return elem
-                        
-                op_dependencies[op_id][_dir] = map(convert_to_prof_uid, 
-                                                   op_dependencies[op_id][_dir])
-
-=======
         # have an existence map for the uids (some uids in the event graph are not
         # actually executed
         op_existence_map = {}
@@ -2775,7 +2667,6 @@
 
         return op_dependencies, transitive_map
 
->>>>>>> fbaeba17
     def convert_op_ids_to_tuples(self, op_dependencies):
         # convert to tuples
         for op_id in op_dependencies:
@@ -2787,13 +2678,8 @@
                     else:
                         return elem
                         
-<<<<<<< HEAD
-                op_dependencies[op_id][_dir] = map(convert_to_tuple, 
-                                                   op_dependencies[op_id][_dir])
-=======
                 op_dependencies[op_id][_dir] = set(map(convert_to_tuple, 
                                                    op_dependencies[op_id][_dir]))
->>>>>>> fbaeba17
 
 
     def add_initiation_dependencies(self, state, op_dependencies, transitive_map):
